# Changelog of pm4py


<<<<<<< HEAD
=======
## pm4py 2.7.7 (2023.09.22)

### Added
* 056d9e5714e2ad0a21fbcac0725ea4fb7aae260c
  * encoding specification in pm4py.read and pm4py.write classes

### Changed
* f81d62ad8dc8a76aabdf90763a8bd8b8e2ea2aa9
  * fixed compatibility with Python 3.12 (removed deprecation warnings)

### Deprecated

### Fixed

### Removed

### Other


---


>>>>>>> b4567171
## pm4py 2.7.6 (2023.08.28)

### Added
* 69e6692ff08868586f9d4d29c6b8e7dd6609c732
  * rankdir option for simplified interface's visualizations (and fixing here and there support in main methods).

### Changed
* 95bbaee94e177644ac12d526abbba0eafdf6eb00
  * refactoring of the textual abstractions of the DFG and variants (split in two methods + provision of primary and
    secondary performance metrics).
* 710b09619ebff74a0166e9518e2390289b0f686d
  * refactoring OC-Petri nets discovery and visualization.

### Deprecated

### Fixed

### Removed

### Other

---

## pm4py 2.7.5.2 (2023.08.30)

### Added
* 889f0531c0e307bfe56d933a294c61470a001e13
  * POWL feature

### Changed

### Deprecated

### Fixed
* 9105eb375cb2fee7d731862b3fe5bf1ce88d455c
  * various bug fixes OCEL import
* 0c483e52b6ea41a4df8b83ad5e39e3c1e2dc5539
  * bug fix OCEL 2.0

### Removed

### Other

---

## pm4py 2.7.5.1 (2023.08.28)

### Added
* 6760518dea19334a21442200bef647e4c07f3636
  * LLM abstraction of the temporal profile model
* 13d001c76e3de40786dce75e76e56a13a821173a
  * set of event logs for fairness assessment (hospital, hiring, lending, renting)
* e3044278b3e7d984c7fdf9e39554cc4551332739
  50f59379fb8f49bbe6eb1796c6664a6057225b95
  * added OCEL filters:
    * length of a connected components
    * presence of at least an object of a given object type
    * activity executed

### Changed
* 84629e2ea342348e30aa04a7d41ad7b39159b400
  * changed case-based text abstraction header text
* c3886beff7abc82db56c60835479f47a76e545d6
  * refactored log_to_interval_tree methods in two methods
      (log to intervals, and intervals to tree)
  * added queue-related examples
* da3a12f615dba3c46793a2d9977dfca11dad85b0
  * avoid annotation start/end edges in DFG with performance metrics
*  37fba9285cfde95309142e4404f9cfbcb2b9296c
  * visualizations support nanoseconds granularity when needed
* afb6f6ba74c03f422ce8d8417f840f6eb6aa3a6e
  * inductive miner - parameter to disable the computation of fall-throughs
    and the strict sequence cut.
* 49e738a7aee6e05ecf0ec50cd6aaa4cd0668687d
  * inductive miner - optimization in the computation of the transitive relations

### Deprecated

### Fixed
* 12c9d877e5fb27b709d06c21310ab32868c2ea74
  * bug fix textual abstraction attributes LLM
* 3b9fb1ffc9646cf56a0b84a9b95dfdfd9b7fd565
  * small fixes pre-existing Jupyter notebooks
* 17f1340cc8a1095e6cdd8a8d85b92a3800a1e7f9
  * bug fix textual abstraction log skeleton
* 1217473888b97a00f34834b4746bb7f7e4744df3
  * bug fix PuLP solver with extremely low weights
* badbff239cf8a703e7d05c1cc2fc6d51af8aa7d7
  * bug fix WOFLAN when no basis vectors are identified
* f528509c6b5117aca6285686e78175dbcf4ba057
  * fixed path to Graphviz.JS
* ca79aa9b9e51ba3a95665d5d53c8e5ab5028bf12
  * minor fix TBR generalization parameters
* 57a30fb452a759bc71f707e67bf0f63118194b7f
  * method to sample OCEL connected components is fixed
* 051d98cd0bfbf86419fe68f6cb0c1f139855cfdf
  * fixed divergence from Github repo
* e0cbce6b90a16ef1e21edca45b83d69e1743674c
  * fixed typo in OCPN discovery method
* 0af7368ce306678466df759ca15359c1e3901bcd
  * fixed discover_petri_net_inductive multi_processing parameter
    default value.
* 23aae39adf83f199a3b53533c45cbae4c7a9354e
  * bug fixes OCEL feature extraction
* a3faf71ac4eddb22f1bc80a35c752b6b9d98df99
  * bug fix direct conversion process tree -> BPMN (loops with several REDOs)
* fa242485e6c99dded04d1d9c10ee1ed81ea96252
  * bug fix OCEL2.0 SQLite importer
* 0e1b0daad489eb8100cddd2105e6405862a184de
  * fixed parameters in OCPN discovery

### Removed
* bf5574a34a31b93024dd9feb54acc5cc475640bd
  * change-of-mind on format_dataframe deprecation warning

### Other
* 916ea3163119afe7aa0fc9f6c43624147d6c0f9f
  * reference to published paper in OCEL feature extraction
* 549aa7c6766f1a51425a7a65673173c55d9731e9
  * updated reference to PM4Py website
* 20ce84db4e195937c77280c950ff12083fc5833b
  * example for log granularity change
* 0de0be4fa11183f034fbb61e936dee365bbdea4a
  * example for the management of stochastic Petri nets
* 570df6c21a03e6ac37ba2d7c9af160e8b175a68f
  * manual creation of the constraints of the log skeleton (example)
* 959a685696da725180be0675fd00aaede9bb17bd
  * examples for LLM-based fairness
* 7a98fe6b943db9d2402a4b867e8f6a441cdde243
  * docstring for OC-DFG discovery

---

## pm4py 2.7.5 (2023.06.30)

### Added
* f6d5a343808b350e83caac8cb0480e2ca671bfb4
  * method in the simplified interface to get the curently enabled transitions
* 44964d19b7052350f21d637c1a55048026d2b165
  * replay prefix using TBR (to obtain a marking)
* eb49b29863c65102ada2443ae66d7fe529a3d91e
  * OCEL relational validation
* a128100af8182070453df161a22dbb54d1c08458
  * LLM textual abstraction of a single case object
* 0f5b5668a8f134a36e65349f835bf4e1835ae9ea
  * LLM textual abstraction of the log skeleton
* 3287c53c83f0198b47c56a3ef7b15ed8d6e09b3f
  * LLM textual abstraction of EventLog features
* 7892697f04e14bbfecb7842139a82daf939aefbe
  * restored OpenAI query executor

### Changed
* e414949a69e0376c0299955ecf7cb7d27f7cf349
  * removed deprecation warning dotted chart and performance spectrum' packages
* 8f4ebdf93c3cbb57e7427238871d4b2e048f357c
  * added warning for dropping rows with empty case ID/activity/timestamp in format_dataframe
* 1b35a81e58ee145d5c82029c1110234ac3899856
  * added the possibility to specify the cae ID in project_on_event_attribute
* 6a4025f9a430ea32da29dd4142a51473ba16c5ef
  * optimization connected components filtering OCEL
* c1028d56269e775167c3cb89827e02a57d263384
  * minor changes OCEL 2.0 XML importers/exporters
* 3287c53c83f0198b47c56a3ef7b15ed8d6e09b3f
  * max_num_edges parameter in simplified interface's DFG visualization
* 8e04c243a2de3e344832f719e085a0630b3a5f1c
  * removing point border in dotted chart
* c5056add3101b7a846a630d67062f5ca9b8c84d3
  * deug parameter for Petri nets visualization in simplified interface
* b11d3ae66c1ddf3be244f233efd8c7b1a02124e2
  * moved "pm4py.algo.querying.openai" to "pm4py.algo.querying.llm"
  * moved "pm4py.openai" to "pm4py.llm" (simplified interface)

### Deprecated

### Fixed
* 437a8c8b885b8e11557ff20e9a5635eeaf4c919c
  * fix problem OCEL copy/deepcopy
* 2705b6b6be171bf821570f58027db531e7290801
  * small fixes feature extraction event log
* 8a588ff40143f585faf643a5f9cb9f7137ab32e6
  * small fix textual abstraction OCEL features
* 63108ee30c05a60a99f58a1fbb31dd33228c76fc
  * fixing DFG visualization when some activities do not appear in the DFG (single activity cases)
* 30932c4de18ea55dace9678cb87a784d7eb438af
  * bug fix Alpha Miner on Pandas dataframes
* 5cc3ded30c7f15ebe13d0a74894ca7f18f8a96e4
  * fix heuristics net visualization's background color issue

### Removed

### Other


---

## pm4py 2.7.4 (2023.05.08)

### Added
* 546cff5c7d91810b068777870ae20dab2b110150
  * pm4py.openai.abstract_log_attributes method in the simplified interface
* e9ee619300f59713c481d9fd592b3eeefc489175
  * added get_diagnostics_dataframe method for temporal profile-based conformance checking
* 7a410f6cb33773cb218c5ce7df37ded4844df7b9
  * possibility to get GraphvizJS HTML output

### Changed
* 45dcc3de2ddf4348f8a7e31bae54529ec2ab9ad7
  * consistency checks when importing/exporting OCELs
* 9c4eb3a8512fbd20f7352341131ec2855b108b95
  * consistency checks OCEL feature extraction
* 091908c11a62b6708bb64adafa7a4168099b140d
  * footprints visualization in the simplified interface - comparison
* 69d50384784f67a74823a4a0af99a1ebf9f0c302
  * minor improvement log2ocel conversion
* 3e88d920caf8d0dc902af2dcc2c3dcb3d752bfe8
  * removed hard-coded prompts from OpenAI API
  * added abstract_ocel_ocdfg and abstract_ocel_variants abstractions

### Deprecated

### Fixed
* f8b77348b47c782a709cb6ee5646715c20e35710
  * fixed performance spectrum computation on Pandas dataframes

### Removed

### Other


--

## pm4py 2.7.3 (2023.04.12)

### Added
* e561089945951e91b2ecfe0f223b35bd2d351630
  * other NLP/LLM abstractions
* 42b0d2a6f6fe7430d382117bf0ce54e8fd60ce23
  * return diagnostics dataframe in pm4py.conformance methods&

### Changed
* 44fc2aecd0885534dd2083a4011be9e031c3a04a
  * improved integration possibilities with PowerBI
* f805fd46673be291584ce489bf9def73df1dba71
  * read constants from environment variables
* 6737019a6de4e15d6063506e5a7ea2e571fc167d
  * added DEFAULT_RETURN_DIAGNOSTICS_DATAFRAME option in constants
* 0ba6b34c19587357425cb27cccb23b12d70978a7
  * workaround for inconsistencies in pm4py.stats.get_trace_attribute_values

### Deprecated

### Fixed
* 7dfeac5ddc4f4f6a8b5410fc2e04016590b6f22a
  * fixed OCEL2 XML importer
  
### Removed

### Other


---

## pm4py 2.7.2 (2023.04.03)

### Added

### Changed
* c617471c12c1f07c092e32ccf6d76d5aa6c4ec2a
  * change X Axis in pm4py.view_events_distribution_graph
* cf744cb22cd6affb0a8d7ce26b9827c3e8b0b903
  * changes/fixes to the alignments table representation

### Deprecated

### Fixed
* d0ee4a8c8db76900444bc3e0026b0ea54581e9e7
  * fixed OCEL deepcopy
* 5fd45bdf5d3cf17f364669cba7a5fab549236e7a
  * major fix WOFLAN

### Removed

### Other


---

## pm4py 2.7.1 (2023.03.28)

### Added
* af4f00bca1ec7a3b0acc0421efe4bf895b324995
  * insertion graph-based O2O relationships in the OCEL
* 0bb0bad37311fd45113440d97f53a5c8255ce89c
  * insertion lifecycle-based E2O relations in the OCEL
* e6076a50216de31fdbd4dd00edd631a01c9e1bb7
  * another algorithm to split/sample OCELs (ancestors/descendants based)
* 564e2c0ec976291c283fc1b24c5ebc2b6e452f12
  * algorithm for textual representation of OCEL
* 3e5164b72835aaa29051f4fd6ce4329253a17f95
  * algorithm to cluster OCEL based on the lifecycle/interactions similarity
* 70131091d88e5e8f2627b4ff7f70f8d479bd7738
  * new GPT-4 queries
* f584641df13504f71c796752da1befc963f3ce3b
  * included some simplified single-SQL-query extractors

### Changed
* 70198faa1b674c3a4e4351ff251a9af504e16a4e
  * changing alignments interfacing in the simplified interface

### Deprecated

### Fixed
* 8f5d5057f24bce7c3825e3f6d34b15e15bc15025
  * wrong condition in the visualization of the alignments table

### Removed

### Other


---

## pm4py 2.7.0 (2023.03.23) -- Million Edition --

### Added
* ba126d3f4211cb237dae4b09dec5574224666237
  * initial OpenAI integration
* 05b6425637768312bf4768a252ee410c3bd5a35c
  * easy-to-use (local computer) log extractors for Outlook, Windows events registry, Mozilla Firefox and Google Chrome

### Changed
* b3c17fe017bd57889845f398e08fa95d94a8c800
  * add flow id to silent transitions in BPMN Petri net conversion

### Deprecated

### Fixed

### Removed

### Other

---

## pm4py 2.6.1 (2023.03.14)

### Added
* c9eac43f4b55883056a3540857b470ac18cc922e
  * extract_ocel_features method in the simplified interface
* d2744bf87b0ce80ddc8d42a5b935424c36ffb82f
  * possibility to conisder additional event attributes in the convert_log_to_ocel method

### Changed
* 84e85c6e4715fe58159f6cfb83248d1cfa28bc8e
  * possibility to return additional information during the conversion of BPMN to Petri net

### Deprecated

### Fixed
* e1b126c5adca8d5767375a6737a9d9378a9093c6
  * bug fix object-centric Petri nets discovery

### Removed

### Other

---

## pm4py 2.6.0 (2023.03.13)

### Added
* 73254a80b3430140fac2ff023a6e356edc48dd0f
  * ILP miner (process discovery in ILP)
* 7016026a2a514d529fe5cf9a49b4aa607d30183c
  * "timestamp grouping filter" and "consecutive activities"
    filters for Pandas dataframes
* 4ba2a9e873c972c96fed8f3912f0dbaa8dfc96a1
  * added pm4py.insert_case_arrival_finish_rate,
    pm4py.insert_case_service_waiting_time,
    pm4py.extract_outcome_enriched_dataframe
    methods to the simplified interface (Pandas dataframes)
* 18b250e38bcfeb08cda549df94de98ce5c5b484e
  * added baseline log clustering based on profiles
    (Song, Minseok, Christian W. Günther, and Wil MP Van der Aalst.
    "Trace clustering in process mining."
    Business Process Management Workshops: BPM 2008. )
* 690716015f2452702b8f045e35e2029659bbd226
  * log to target vectors (for ML purposes): next_activity, next_time, remaining_time

### Changed
* d6d2301dd0d2ea57cba76015eba124f726f4544e
  * introduced optional "lifecycle paths" feature
    in OCEL feature extraction

### Deprecated

### Fixed
* 0a1c6f9c6e0ff45a0e732978589ed17513899be8
  * fixed dependency on Simpy in __init__.py

### Removed

### Other
* a313db141148a960d7eb5126831bc1f8829a2ca4
  * made fundamental and optional requirements clearer

---

## pm4py 2.5.3 (2023.03.05)

### Added

### Changed
* ea0da47ff6faaddb087ffa2344c6139c30978dca
  * SVG position parser utility (replacing text-based parsing in Graphviz BPMN-based layout)
* 9ea35fe209982f87f478262e1398e8474b3be1ba
  * working variant for generator of all optimal alignments
* 3f07223236eb350a72db87c8a708dcea13c1a5a3
  * refactored df_statistics.get_dfg_graph method and DFG visualization
* 268311a99ee7d2df245026371ab7449538ffcff8
  * support for object versioning in OCEL

### Deprecated

### Fixed
* 5d4bbb60bf940f8c5d654de0c8ecaec8cbb44d48
  * fixes for Pandas 2.0
* ea09b4910874dbb165277a4de93286c05ac0ba5c
  * carefully performing SQLite3 import (DLL compatibility issues with Anaconda)
* 06217786793dc7fa22706ecc143778d8ebbe3d2e
  * fixed indeterminism in edges filtering during paths percentage filter

### Removed

### Other


---

## pm4py 2.5.2 (2023.02.11)

### Added

* be6ac2f1c611da6abcb6ea10df0280f7b9ecb0f0
  * added internal conversion method for Petri net type (classic, reset, inhibitor, reset_inhibitor)

### Changed
* 87280959eb1612d01bbd4183d951f2c33750fed6
  * added ADD_ONLY_IF_FM_IS_REACHED parameter to Petri net playout
* 38af1dabd9cf3478a6b728be5a602150ed837c7c
  * playout Petri net simplified interface: detecting the correct Petri semantics to be used
* ffffc623e6c52af2df0a4f3bb33fff5aa49b5588
  * added FM_LEQ_ACCEPTED parameter to Petri playout
* df84b4702fc81ab3427330f05c6b5dfb572f595e
  * possibility to decorate heuristics nets with performance from the simplified interface
* e418e25a0008828337a92b23f57a0980baa8f24a
  * changed convert_log_to_ocel to include automatically additional object types from the dataframe
* fbe086eaff9683562ada39a14fb6bdd86d52c50b
  * added constant for the default Gviz representation format in the simplified interface
* f746d8811fad34c082ddac3028f0269bdade0a15
  * more efficient WIP implementation for OCEL
* 57167b094edcaeb01fc14e7d495a6bbc2d9907eb
  * raising warning when parsing a XES log below Python 3.11 because of potential ISO-format parsing problems

### Deprecated

### Fixed
* b012df622c9bf28c3adf8cf4b53eaa2d6ec5efad
  * fixed JSON/XML-OCEL importing (missing coherency check)
* 5a4d5a276c0a6c2dd33ebe930cdf60b5183c48a1
  * setting correct variant when applying pm4py.discover_process_tree_inductive on a DFG object
* a5bc0b96d9b79ae8d4ea26be03f4b8154837f567
  * bug fix Murata (removal place from IM)
* 91c20ccd0d6c88d76519e174b7e11ab82ac6a180
  * bug fix process tree obj get_leaves function
* 480c4fd1a3f35f8312927defd09b4a89665e6f71
  * bug fix convert_ocel_to_networkx variant
* fc941525842a41bc5d712526ef17177d7f8be763
  12ef518b00f16c5e1b6b8d5d3fc749959bc836ad
  * fixed SNA visualization (variant & HTML)
  
### Removed

### Other


---

## pm4py 2.5.1 (2023.01.30)

### Added
* 23d5b0a81bbffbb69175aaa7cfa78e1ea0b78b6d
  * adapted OCEL object to optionally support O2O/E2E relationships.

### Changed
* 284bd275ae444a72e3c81662b7aded4921befde4
  * updating Scipy adopted LP solver from simplex to highs (4x faster)
* bc1f21ef4e83af66f1202ef82e389e5b5cb38ae8
  * moving utilities for sojourn/service/waiting/arrial/finish times computation on Pandas dataframes
* 7e59696b0d4c9fd659dc0594cff3c07fc504df5e
  * OCPN discovery - specification of the variant of inductive miner to be used
* b32cada268fea2a9fdfb420821d9877d9144770d
  * removed deprecation warning on Petri semantics

### Deprecated

### Fixed
* a6a1f14cfc1714a5039dd445ea14091e3e8579c7
  * removed extra parameters in pm4py.discover_petri_net_heuristics

### Removed

### Other


---

## pm4py 2.5.0 (2023.01.19)

### Added
* e246a681298282e280d0a5d8c90958e1e4bfa139
  * add cadoso and extended cardoso simplicity metrics
* 34303df3a72e8d0c699f9cb61938c6c08a989274
  * add discovery of Stochastic Arc Weight nets based on OCEL logs.
* 32b74bb6125e1e914caab404514b606ac119d4f0
  * add Murata simplification to the simplified interface (implicit place removal)   

### Changed
* e7f79a47d6349644ef33c137a9eea34e57b7224b
  * changed process tree conversion to Petri net to follow the standard DO-REDO paradigm instead of DO-REDO-EXIT
* 9adf32e3c934f9d9f458a1d87dfdda869358e79f
  * scaling positioning nodes BPMN layouter
* cc34a30e5a7dbac292f0bb784df28ade94215140
  * removed searchbox in docs theme (not working with current version of sphinx)

### Deprecated

### Fixed
* 479dc5c1afef98b2ae3b67b918568465b1c7c72b
  * bug fix inductive miner DFG missing parameters in LoopCutDFG

### Removed

### Other


---

## pm4py 2.4.1 (2023.01.09)

### Added

### Changed
* 9e815620924b2bae5a83b85539f38f344d4293d2
  * fontcolor support in visualizing invisibles.

### Deprecated

### Fixed
* 26fe3ea4ec65b668002163ae451436a4452f0b20
  * improved compatibility with Pandas 1.5.x (faster date processing)
* 93ee76af7cd23816d8891d6e7925011dc4d0399e
  * fixed compatibility with Python 3.8 in typing

### Removed

### Other

---


## pm4py 2.4.0 (2023.01.06)

### Added
* 7d3b0cb107452b9f7fa3d3c3e1c3609e3c5827dd
  * Murata algorithm (Berthelot implementation) to remove the structurally redundant places
* 6fc781328a550a339e6e48d03f0e75464ad5249a
  * expose in the simplified interface the reduction of invisible transitions
* 21a79b0132aaf5e2d6ac4efbb31995fba91dd46b
  * add support for calcuating stochastic languages of process models
  * add support for calculating EMD between two stochastic languages 
* 9186c5bac228383e3b2addba6e5205e6e0ce2a8d
  * add visualization of alignments in simplified interface
  * add visualization of footprint table in simplified interface
* 82e20325229a3ae4e9c045ab2cfec3070ab02005
  * add conversion of Petri net object to networkX 
* dfbd6c27c09ecb45c3dcf7edb35093455c09c429
  * add support for stochastic Petri nets
  * add support for stochastic arc-weight nets

### Changed
* c56c3ca6dd1068380ac7a0dc79f6fe64410e8d78
  * changed Petri net visualization in order to provide decorations for places/transitions/arcs
* 63371dbad1f9e9cf2e53a6b38977fd22f02661df
  * changed xes importer to support returning the legacy event log object 

### Deprecated

### Fixed
* 0bc31a7406f961122c3a124710d1a1ce8b6c74db
  * fixed Scipy lp solver in order to allow for variables integrality specification.

### Removed

### Other

---


## pm4py 2.3.4 (2022.12.23)

### Added
* 89ca01e1378cb2cfac21f5d58e0e4fea44ca2186
  * extraction of temporal features (system dynamics log) in pm4py

### Changed
* 7a40a3cff6b0b4a12b2fe4ca7bd08bf963917443
  * Improving the performance of streaming DFG discovery
* ec766d97c9b8557324ab11a862d6630091a92059
  * Removed Pyvis and Jsonpickle as explicit dependencies of the project
* 04691455f47bc4ec84bb26ec7c5f6d187db1d41f
  * Removed Sympy requirement (re-implemented null space in WOFLAN)
* b4fac01dff29ff34d6f0bb97e4398a101139d5b1
  * Enabling disable_variants by default in TBR when place fitness is required

### Deprecated

### Fixed
* 4b5c035f4a744c8de4efb7969a6f0abcfdd966d2
  * bug fix between filter on EventLog

### Removed

### Other

---

## pm4py 2.3.3 (2022.12.09)

### Added
* e2e4d357e2218a48f9b2d6b89690fbbe61cd6906
  * importing/exporting from/to SQLite

### Changed
* 246be6c1aa1a3216faebf1440c38d59485621f4b
  * Visualization of heuristics net - avoid totally unconnected nodes

### Deprecated

### Fixed
* 2e560757b4717a94e8f774de4b42bbb26bcdfc12
  * bug fix TBR decorations in Petri net
* 743151159a3f240ea6cf0756bd9ae24ac5cac10b
  * cope with changes in the deprecation/packaging packages

### Removed

### Other

---

## pm4py 2.3.2 (2022.12.02)

### Added
* 55cf77276573efcc6d67ed1a51871914ba34f84e
  * instantiation of some objects directly from the pm4py module.

### Changed
* f887397e9abf2e9f85b48b941aa2bd4a892600a0
  * parametrization scale factors current BPMN layouter
* 35171256a7378f55713cec3b835b3418ecf4d356
  * bug fix heuristics miner ++ on Pandas dataframes - Parameters are not passed

### Deprecated

### Fixed
* 523589e13dfb6f5a8070478c245fc2a8058751ec
  * raise exception when unsupported OCEL file format during read/write
* 394960d9eabcc0ac2eb40520b2866a3e21178d7c
  * fixed statistics.traces.generic.pandas.case_statistics.get_cases_description to support the start timestamp column
* 0bd2caf62742627f840a5cde5486a0b92eaafeeb
  * bug fix discovery DFG typed

### Removed

### Other

---

## pm4py 2.3.1 (2022.11.26)

### Added
* cde09b3bdc122e0f38d62c5cecba26a6d1d9e4b6
  * new variants of alignments - generating all optimal alignments

### Changed

### Deprecated

### Fixed
* 37dc750566da858c738a94ea242160cada28a43d
  37e7e92db973497b23b30610a005512bd2d3268a
  * fixed tests and examples
* 75ae8d12555d0fe354b55e3f99d09287ef4c5fd6
  * fixed pm4py.read_xes problem with some conversions to DF
* ea72675caf93f5e32bc146f6cef7f86d0769c747
  * fixed inductive miner entrypoint function

### Removed

### Other

---

## pm4py 2.3.0 (2022.11.25)

### Added
* 00a7ab36bda245d16a35ae6fff2bfb51d8ff8aea
    Adding several methods to the simplified interface (process discovery/conformance checking using log skeleton, temporal profile, batch detection).
* feeb1891f82014b3e86a4c5301c237226acc8fad
    OCEL - Visualization of object graphs (object interaction, object descendants, ...)
* 15964a428e2e0fc50dcc96570fba39f2e0d40099
    OCEL - Added some filters in the simplified interface
* fefe740338b702eafb7049a8f777f48f464d157d
  *  OCEL - insertion of an attribute pointing to the parent object
* 88c58a1c6809388be58db2ea6e64fb9b58d913d6
  * OCEL - sampling objects
* 40c741c8298584402cd9ea8e86bcca09f2bfd857
    OCEL - Method to get a temporal description of an object-centric log
* d63929cc36b1aba941f88efac05af3b25a384787
    OCEL - method for objects summary
* fdd87eb41e54ce8d179ae3030fd9e15ea74320e8
    OCEL - expansion of the set of objects during filtering on object identifiers
* 908d0aa843f1a4e9f4a6c69139a3be755c2e8555
  * OCEL - conversion to NetworkX DiGraph
* 5c7cc41b94810ec93f388f8014f2a3820d0063f2
  * EventLog - conversion to NetworkX DiGraph 
* e7b4f712e1bd9475c73be5bc82c9a22eb0b745b5
  * OCEL - objects interactions summary
* 43b5976f7040a77c0aa32f5a28c508eb19966fa1
  * OCEL - methods to merge duplicates
* 3cc1a19f42420e034a7489f1c695fea788e9087f
  * OCEL - methods to manage duplicates, sorting and time-delta for events
* 2c729e28e7f536acbd0919d88cf035a23542a3ae
  * OCEL - conversion event log to OCEL accepts several object types
  
### Changed
* f6b7714eaf79e1c57e4283163a51631f0ea8d964
	default variant representation is now a tuple of activities instead of a comma-separated string
* 642dcdf2cc538d384c1869436879d7d0602e3fa0
	refactoring PNML importing: auto-detection of final marking shall be optional
* 85cea58442348684440890612db8b5511491e0d2
	refactoring XES exporting in the simplified interface
* f60fd1ded3210adb91345be49343cd0dceaecc6d
	refactoring usage of type() and isinstance() throughout the code
* faabe5ee17ae6fb10e77637e614db5d764d66e93
	introduced proper ResetNet, InhibitorNet, and ResetInhibitorNet classes
* 070d0467bda22d81b4166c2b3646333a23897f81
	different OCEL exporters methods are now available for different outputs, instead of having a single method accepting a path with an extension
* c614474e477a02836bd36f0b40db4b8ef37b78a6
    made extension optional to write methods
* f89a1dfa797da4581c4cbbd8cde482caf2402ca4
  c768e5a33e5e2f872fd2dc0d45a11d589a130629
    documentation is taken inside docstrings and formatted using Sphinx
* 7640c79932ef974524ca4424f91c6b9416401a8d
    brand new implementation of the inductive miner, also with multi-processing support.
              the .apply method of the inductive miner is now returning a process tree object.
* cc74d5ebcd7181626d79d60b2a883ad061cd85ba
    re-implementation of business hours in a slot-based way.

### Deprecated

* 6184f7f9e4e323a222a28ed046686eb9f0d6b3e8
	deprecating the usage of the EventLog class
* fddc1c0936514d819be77c993913a96172680f0e
	deprecating some packages for removal in future release (hierarchical clustering, comparison, alignments with edit distance, decision mining, earth mover distance, log to interval tree)
 * 000f23ca65226d66f52d85f9b876ec68669f03e0
	deprecating the format_dataframe function.

### Fixed
* d066d3f49a996c30d151031d66de90db4f4d9a2e
  * Fixed issue with OCEL-CSV importing (Pandas index_col)
* c38348df9cf165fd94a2e69ba29601e1643e80ae
  * Fixed issue with OCEL-CSV importing (relations dataframe timestamp)

* 22ec9ab7220088ef7535760dd93197092d6bf04a
  5c0b0d439c1a613ff78d4d24b7a05b7aa4150ce3
  9b90c2c18b708d39e3c75f8b2e25433c7e8b447f
  ba6b55b84d1f7191d578e0d5535c49ef1930ce65
  4d5765052fe4085fc8f8340e72a353369705b878
    making methods directly working on Pandas dataframes
* ba6b55b84d1f7191d578e0d5535c49ef1930ce65
  4d5765052fe4085fc8f8340e72a353369705b878
  aea15814ba8f67a51fce1ec0beebd9a4a3721a19
    adding common parameters to simplified interface methods
* f8482b9e9aa4376543ad5d66d22fb04de0639530
    missing parameters in heuristics net discovery

### Removed

* d2a95d306362f54e08070b98193abbf8498ba70e
	removed all deprecated code for this release; standardized object definitions

### Other

---

## pm4py 2.2.32 (2022.11.10)

### Added

### Changed
* cfb9f37a15a6b990f32ceaab28f1e2153e36c23d
  * Update WOFLAN to include diagnostics in output

### Deprecated

### Fixed

### Removed

### Other

---

## pm4py 2.2.31 (2022.11.06)

### Added

### Changed
* cc232ddc00528a0e7d568565c6b8fe76e2e38f71
  * fine tuning existing BPMN layouter

### Deprecated

### Fixed
* 43026f0d22605bafd104c9c752511b3a00c3988c
  * missing encoding parameter in PNML importing/exporting
* 07493cc94e40652983eeb7b25f911654937f0ae6
  * bug fix Alpha Miner - check if the new place candidate pair has
    causal relations between all elements of the first and second part
    of the pair.
  
### Removed

### Other

---


## pm4py 2.2.30 (2022.10.13)

### Added

### Changed

### Deprecated

### Fixed
* 32a4fc9e4ab23418493f281fc262615f2ff4c436
  * Fixed trace filter
* 4c5599ff60f4e448198a1971a669c4bf3a4154fe
  * fixed issue with SNA HTML visualization

### Removed

### Other

---

## pm4py 2.2.29 (2022.09.16)

### Added

### Changed

### Deprecated

### Fixed
* d066d3f49a996c30d151031d66de90db4f4d9a2e
  * Fixed issue with OCEL-CSV importing (Pandas index_col)
* c38348df9cf165fd94a2e69ba29601e1643e80ae
  * Fixed issue with OCEL-CSV importing (relations dataframe timestamp)

### Removed

### Other

---

## pm4py 2.2.28 (2022.09.02)

### Added

### Changed

### Deprecated

### Fixed
* 1343827595d4cfd9f6b5743bb378443079ce281c
  * fixed sorting in DFG filtering
* acea877fd9000c8e6a62424c15d4a29c33d08eba
  * fixed bug of LocallyLinearEmbedding(s) with newer version of Scipy
* 55acf9c08d25886f384bb2e993d653af90874f3b
  * fixed construction of tangible reachability graph

### Removed

### Other

---

## pm4py 2.2.27 (2022.08.19)

### Added
* 58e266610e82cfcc41868313f7b9ccfd9975d49c
  * discover_objects_graph utility for OCELs.

### Changed
* 1cbd37ac4b54a4c0e943b506ed685435f003640b
  * performance improvement batch detection on Pandas dataframes.
* 94dd96e0095f7cb1ef8d1eb48bd3da0a3cd85793
  * minor changes to DFG variants simulation.

### Deprecated

### Fixed
* 98fd3c740d8b6ae2dfde4d7a018f181030f22175
  * fixed reflexivity in EventLog eventually_follows filter.
* 9423897cdf0ea293ff1b032a0d4fa49ba746709c
  * fixed chunk_regex XES importer.

### Removed

### Other

---

## pm4py 2.2.26 (2022.08.05)

### Added
* 2146fc42020f11a364a98b724d6c6a44fcbcbb41
  * trace filter

### Changed
* 5c06d520182317d140bd1b82d9d986c3edc81cf7
  6a2eb404ba240b2c04eb91e7cf1407f72c5ae3e5
  * minor fixes to DFG simulation
* fe1aa9c5efa7dc274e728a769625a784d7f87c6f
  * added default option for background color setup
* ac080d2702192b588cf80444dd44fe447d14ede9
  * background color as parameter in the simplified interface visualizations

### Deprecated

### Fixed
* 9c12ffba4e4d1043fa4ad2ffe8349b13d7fa06f3
  * fixed the exporting of Petri nets (Petri net name property)
* 7fdb3074c6924e5957f973a76ff34ae5dc7bc815
  * fixed the visualization of heuristics nets

### Removed

### Other

---

## pm4py 2.2.25 (2022.07.29)

### Added

### Changed
* ce94110076e3269c96a6eee61d7618f08f44472a
  * optimization in the calculation of the eventually-follows graph on Pandas dataframes.
* 3cca8f97bbd09f4ae5644dcc156489d4b2037028
  * optimization in the calculation of the performance directly-follows graph on Pandas dataframes.
* 4d8721787a50da397b265678be614c94894ea851
  * column reduction in DFG calculation on top of Pandas dataframes

### Deprecated

### Fixed
* d754ccdac680f610b2b628dc9830d92da6954dc1
  cb76238c29b986026f07261c11a1c09a667c9ab9 
  54970a58927ad0e17b173bff17705a10f5344d92
  ef575a8bf0519655bcf8a57b981c7fa3c018db7a
  * small fixes in OCEL utilities
* d0094fa4ccc815b57ccc519d15ccbda6399c2ef7
  * bug fix eventually_follows filter in LTL checker when timestamp_diff_boundaries is provided.
* eb8617de0cfcfebf7374b4545660158e4b4291b6
  * bug fix eventually_follows filter in LTL checker on EventLog objects.

### Removed

### Other

---

## pm4py 2.2.24 (2022.07.12)

### Added
* 43800f763a2aede807ad40231f771c6ef19e0098
	* added some examples for XES and OCEL generation out of a database

### Changed
* f72e011d38cec44823c00248039812a3fa0cfc7b
  * application of the strict sequence cut in inductive miner (IMCLEAN)

### Deprecated

### Fixed

### Removed

### Other

---

## pm4py 2.2.23.1 (2022.07.01)

### Added

### Changed
* 43e55f63d86e424e882617af7b0a483ffe653069
  * setting default alignments variant to Dijkstra when no linear solver (Scipy, CVXOPT) is available
* 5ff00475659c38792ebab685fb23b282c75c36c0
  209558a0d6d4c43708389a0002fc7c62bd9f89e9
  * optimizing retrieval and filtering of start/end activities from Pandas dataframes.

### Deprecated

### Fixed
* dc94e82825bd5994667dd9c6cf2e1908379db923
  * fixed problem(s) with the log skeleton
* 1bd50ff5354317d57297e63d140618ffa7a58ef6
  * bug fix in exporting OCEL(s)
* 7c6c30ffcff04d3151f249556af9405402fdee83
  * fixed problem with WOFLAN algorithm (LP solving)

### Removed

### Other

---

## pm4py 2.2.23 (2022.06.24)

### Added
* 09c97115cfaafa033c595ddff089701a28bf1599
  * added starts-with and ends-with filter on Pandas dataframes.
* f373955163ad58e6da3d762380b4f9802ac806f0
  * new OCEL filters made available (event identifiers, object identifiers, collection of object types, connected component per object)
* 2051ff1f5985ec34362a16d1f369e062220d7d1b
  * new footprints visualizer (symmetric comparison between differences in footprint matrix)
* 0c6d023535f18318f1f7f78fec21f3565ce229cd
  * new OCEL statistics made available (temporal summary of the log, objects summary)

### Changed
* 1f36b168d33d6dd48f4e20fd16b7a71e25c6de67
  * allow exporting trace-by-trace to disk in .xes

### Deprecated

### Fixed
* 3396465f6d6944c84bbdfcf2bbe380b80c442350
  * fixed inductive miner example's path

### Removed

### Other

---


## pm4py 2.2.22 (2022.06.10)

### Added
* c7e04d3e8d4a3fc1859e50793a0693040602dd3c
  * add starts-with and ends-with filter

### Changed
* 9bb6ad473bf46b2ca6a378193e2e3042bed98d31
  * added the possibility to provide additional parameters to Matplotlib's plots
* 0489353a21ce7a4044d775ed505f476556d2b4e4
  * increased performance of the PM4Py's insert_partitioning method
* ab196c5a2ee1430dfd7cef4943f7275aa5405873
  * increased performance of dotted chart / performance spectrum representation
    by disabling automatic layouting in neato.

### Deprecated

### Fixed
* f45883421423ca49139adf24490625ad2980fc92
  * Fixing OCEL processing when an event has empty object map
* e45a136198b7dbf546d97a65095d2b126133a754
  * Fixed problem with footprints discovery on loops (process tree / Petri nets)
* 3b2082f744966e9c453013df41c15828b971e94d
  * Alignments: Timeout results in an exception on fitness calculation

### Removed

### Other

---

## pm4py 2.2.21 (2022.05.12)

### Added
* 65ff8ae3d9bca71f0cf7be507c9e0eba68b85c42
  * add chunk-based xes importer (CHUNK_REGEX)

### Changed
* d982c534aac373c347a083739b68fd3ac2b29e42
  * changed dimension of endpoints in BPMN models layouting
* 7473a72877e29261780adf746d134b406a912dd7
  * interventions to increase PM4Py's compatibility across different platforms

### Deprecated

### Fixed
* 882aa20b20ec593e0a7d01e027a6f1afa8d44f84
  * fixed XES line-by-line importer for booleans attributes
* f6542cd12413f073eb51173804f68502e3026f46
  * fixes XES line-by-line deserialization
* 363580b757c027ff583d33dcff83e00b3be97659
  * fixed issues with Pandas dataframe's index usage in the library
* 58a763b4099b40c67f23a6eb45c621d1b9a9d324
  * fixed OCEL default constructor to set default columns in the dataframes
* 8470f22047667d1d30415a08965af1015d66adbb
  * fix division by zero error in alignment-based fitness (side case for empty trace/model combination) 

### Removed

### Other

---

## pm4py 2.2.20.1 (2022.04.10)

### Added

### Changed
* 344fb7258df17ce0d4ffe7425b678943f6f2ff11
  * Minor refactoring to management of inhibitor / reset arcs (importing)

### Deprecated

### Fixed
* ad2cba1d8f9487dbb03ec418643b329b30e80ee0
  * Minor fixes to the retrieval of the parameters in several parts of the code
* 65e1f1b0bbd0747fe81eb049780874608a395d6e
  * Fixed bug in eventually follows filter (simplified interface)
* 60cd060edeeaa17c8b5bdaba7bb1035fc385d514
  * Fixed XES exporting when attribute value type is a Numpy type (numpy.int64, numpy.float64, numpy.datetime64)
* cd5e55e712697a28cbfe0182e96556531b520667
  * Bug fix feature selection and extraction on Pandas dataframes

### Removed

### Other

---

## pm4py 2.2.20 (2022.04.01)

### Added

### Changed
* 762fa3ec987705f12a42decb13862323f600e3c9
  * apply explicit conversions to event log throughout pm4py code base 

### Deprecated

### Fixed
* 1bcadff3acacfda2463cf9325f873004e15ed915
  * Bug fix / efficiency change on the format_dataframe utility function.
* d8797f574d605ad1591c66a96c1f54346c856878
  * Fixed missing import in DFG performance visualization.
* f4f5a0eee8218be5c575fe8b42ab59e335979d53
  * Fixed hardcoded parameter in feature extraction interface
* e61fb3f7a763a89cfb221b3c37c1b140620f5df9
  * Fixed performance DFG visualization when all values are provided
* fb9c152afdf6b91c3b26efa09d8233e99c55b907
  * Fixed progress bar behavior in TBR-based ET-Conformance

### Removed
* 639aeb64bf5febf5f5719622d6d90c4a3c5cd8be
  * Removed ORTOOLS as available linear solver.

### Other

---

## pm4py 2.2.19.2 (2022.03.04)

### Added

### Changed
* f5575aa8
  * Cleaning unused parameters in PTAndLogGenerator
* 65137038
  * Changed WOFLAN linear problem solving to default interface

### Deprecated

### Fixed
* 150184d3
  * Small bug fixes BPMN importer
* 7221385a
  * Issue in DFG visualization when the provided start/end activities are not in the graph

### Removed

### Other

---

## pm4py 2.2.19.1 (2022.02.11)

### Added
* a193603e
  * Event-Object Feature Extraction on OCEL
* 8da05972
  * Prefixes and Suffixes filters for Event Logs + Exposition in Simplified Interface

### Changed

### Deprecated

### Fixed
* cbf848ef
  * Bug fix BPMN importer
* ff0dfc4b
  * Closed security issue within dependencies

### Removed

### Other

---

## pm4py 2.2.19 (2022.01.25)

### Added
* eea18398
  * possibility to return the Pydotplus graph inner object in the Heuristics Net visualization.
* 52ddbf75
  * support for different attribute keys for the source / target events in the DFG discovery and paths filtering on Pandas dataframes.
* 29bd86a6
  * possibility to specify different shifts for the different working days of the week, inside the business hour module.
* f1e124a4
  * possibility to move an attribute at the event level in an OCEL to the object type level.
* 0da4c3f6
  * custom semantics for Petri net to reachability graph conversion.
* c7c7ed5f185b492f7b6206b04f037a119b80541b
  * add "week of the year" option in get_events_distribution method
* 5b5c04874e449bda60463ade6e2cf1a8218e6908
  * add prefix/suffix filter for pandas data frames
* 877701fa0e348a5bd58eb84ed984b60292db9f55
  * add additional features (useful for instance-spanning constraints) in trace-based feature extraction
* 7359807b60aa3b1ece798d1ef0cdd6a19fac9f6b
  * add rebase functionality to pm4py (changing the default activity/case identifier)
* 84742ce331dec418841d99fafb24a82c48c21e7f
  * add support for interleaved operator
* d7e232a987e4a0c15e28b9cf2ae6c15ce324031f
  * added various additional interaction feature extraction methods for OCEL
* 9caf5597d59ff9eb70879ba42dbfccd9785009af
  * add new thirdparty dependency structure in third_party folder

### Changed
* 74ce9b95
  * setting all the arcs of the Petri net visible when there is at least an arc with weight != 1, for coherence reasons. 
* 21832737
  * inferring the activity frequency from the DFG in a more generic way with regards to the type of the inputs.
* 87fe5afd
  * changed tau printing in process tree to string representation, from *tau* to tau, for coherency with the parse_process_tree operator.
* effce8d8
  * changed BPMN namespace in BPMN exporting to ensure compatibility with BPMN modelers.
* 2200a0f5d6d23a1f797199cb834b37e07d8d396e
  * add pn to nx converter that returns two dicts for node mappings (pn->nx and nx->pn)
* f9ad1a400846dbdb01f48714df0a3119069a05ea
  * ```pm4py.format_dataframe(df)``` no longer replaces columns, rather, it copies the data into fresh columns

### Deprecated

### Fixed
* 0ad488b1
  * Fixed problem in PTAndLogGenerator: silent transitions were added in some context also when the parameter "silent" was provided to 0.

### Removed
* d07a90873be85d95b15e562aabc6ab1f93b6b109
  * removed ```pm4py.general_checks_classical_event_log()```
* 034abb0d7a442572f8bd52109ac6ed5cba109d0c
  * remove dependency on ciso8601

### Other

---

## pm4py 2.2.18 (2022.01.06)

### Added
* c15c8897
    * add utility function to convert SNA results to NetworkX
* 8b300dbb
    * add several new statistics for OCEL logs
* 8da0f41a
    * add frequency-based visualization (using alignments) for process trees
* 54261cbb
    * add progress bar to token-based replay
* 225dcad7
    * add OCEL schema validators
* da6a4787
    * add reduction rules for R/I nets
* fefcd453
    * additional support for BPMN functionalities: exceptions and markings
* 417274fd
    * add support for feature extraction from OCEL logs
* 5f5ff573
    * add filter that checks relative occurrence of a specified attribute 

### Changed
* b82dd92e
    * revised implementation of the business hours module, now supports input of work calendars (workalendar package)
* 434e66af
    *  allow arbitrary arc weights visualized (reported at https://github.com/pm4py/pm4py-core/issues/303)

### Deprecated

### Fixed
* 76563e4b
    * fix bug in process tree alignment that generates NoneTypeError when multiple leaves have the same label
* 3b6800d0
    * minor bugfix in process tree playout (reported at: https://github.com/pm4py/pm4py-core/issues/305)


### Removed

### Other



## pm4py 2.2.17.1 (2021.12.18)

### Fixed
* 2eb36ce5
    * Bug fix in OCEL importing (timestamp parsing)
* 512c071e
    * Resolved security issue in data Petri nets' PNML parsing

---

## pm4py 2.2.17 (2021.12.14)

### Added
* 9b795123
    * add converter from data frame to activity/case table
* f28fc490
    * add possibility to add the case identifier in the feature table (see: https://github.com/pm4py/pm4py-core/issues/292)
* 12b6ec24
    * add interleaving DFG visualizer for visualizing inter-process dependencies
* af9c3262
    * add first/last occurrence index per activity in the feature table
* 9231a5d7
    * add support for conversion of interleaving data structure
* 06f54287
    * add support to merge two separate logs using an n:m case-relation table
* 146f49c2
    * add the possibility to stream OCEL events and define object-specific listeners
* 573c26c2
    * add feature extraction functionality that records the position of activities
* ff62d665
    * add case and event sampling to the simplified interface
* d8f71bc3
    * add activity-position summary in the simplified interface
* d4011ff1
    * add link analysis code for OCEL    

### Changed
* 79920a18
    * improved string representation of Petri net objects
* 9358fdf4
    * minor refactoring for interval detection in event log
### Deprecated

### Fixed
* 5dccbe61
    * fix faulty conversion of process trees to binary equivalent.
* 976cc601
    * fix for: https://github.com/pm4py/pm4py-core/issues/293
* 1e4f602b
    * fix for: https://github.com/pm4py/pm4py-core/issues/295
* be629d97
    * fix for visualizing multiple tokens in the initial marking in the same place
* a06cc1c8
    * fix for the correct use of the triangular distribution on generating process trees
* 51181d6c
    * fix support for generating multiple process trees in one go
* 9a0e2be1
    * general revision of the process tree generator code    


### Removed

### Other

---


## pm4py 2.2.16 (2021.11.16)

### Added

* 32af0c81
    * time-stamp based interleaving mining for OCEL logs
* 10dffb58
    * support probability visualization in transition system visualizer
* 51c069fb
    * add discovery of object-centric directly follows multigraphs
* fa3031aa
    * add several filters for OCEL.
* d4747f71
    * implementation of OCEL-based process discovery according to Reference paper: van der Aalst, Wil MP, and Alessandro
      Berti. "Discovering object-centric Petri nets." Fundamenta informaticae 175.1-4 (2020): 1-40.
* 9fbd1c45
    * add the support for generic network creation based on a given IN/OUT column in which events are connected if the
      columns match.
* 2b867f0d
    * add projection utility to fetch lists of event attributes

### Changed

* 43a076c8
    * add artificial timestamps to artificial start and end events
* d65f8077
    * case attributes are replicated in events of an event stream (for xes input)
* 9075cbfc
    * add trace attributes to the interval tree

### Deprecated

### Fixed

### Removed

### Other

---

## pm4py 2.2.15 (2021.10.15)

### Fixed

* 6e26b003
    * fixed pandas performance DFG discovery
* 92153184
    * fixed parameters usage in simulation packages
* ca6750d4
    * fixed hardcoded parameters in dataframe_utils

### Removed

* 53af01f6
    * removed strong dependencies on intervaltree and stringdist

### Deprecated

### Changed

* dcebaf8e
    * moving networkx dependency
* f19762ac
    * update IMD cut detection to use IM_CLEAN cuts (correct implementation of IM CUTS)
* d5d0b49c
    * change the visualization of initial and final markings
* fcc4eeb0
    * variant separator (between activities of the same variant) is now a pm4py constant, for increased compatibility
      with other tools, e.g., celonis.

### Added

* 32c396b8
    * add sanity checks on event logs objects in simplified interface
* 5b85d5dc
    * add utility to parse a collection of traces in string form to an event log
* a87a39c9
    * add support for importing XES 2.0
* b43d425b
    * add artificial start and end events to event logs
* d22dd490
    * add initial support for OCEL 1.0
* 829f091c & 56fca738
    * support for business hours in the pandas dfg calculation
    * support for business hours in the temporal profiles for pandas dataframes
    * support for business hours in pandas df case duration
    * support for business hours in filtering for case performance (pandas)
    * support for calculating of sojourn time with different aggregation metrics
* 841e3e55
    * add etc conformance for dfg models
* 04caa3d3
    * add dfg filtering that keeps the dfg connected

### Other

---

## pm4py 2.2.14 (2021.10.01)

### Fixed

* 706d42c0
    * bug fix paths filter for Pandas
* c5ecaa4f
    * bug fix numeric attribute filter XES (custom case attribute glue)

### Removed

### Deprecated

### Changed

### Added

* 8ba67034
    * added random variables that are able to check gamma and log normal distributions
* 1d22d99d
    * added dfg -> petri net translation that has unique labels (routing is performed by invisible transitions)
* 004ec93f
    * add support for log-level fitness in the alignment output
* 56efe270
    * add fitness value for the dfg-based alignments
* d9da1ab8
    * add raw performance values for the elements of the performance-based dfg
* 0eeda19d
    * when visualizing a dfg without log attached to it, i.e., incoming edges are used to count
* 03ee6b8e
    * allow counting of occurrences of activities/open cases/resource activities in a given time range
* ae5a3973
    * add various new filtering functionalities

### Other

* ac00be2f
    * added the specification of Python 3.9.x among the supported versions.
    * not suggesting anymore Python 3.6.x

---

## pm4py 2.2.13.1 (2021.09.21)

### Fixed

* 816fb4ad
    * fixed a bug in the Pandas case size filter (the constraints were not applied correctly).
* 40f142c4
    * fixed a bug in the format_dataframe function (columns were duplicated if already existing with the same name).
* 00d1a7de
    * reverted stream converter to old variant (in a slightly slower but safer way).

### Removed

### Deprecated

### Changed

* 991a09d4
    * introduce a time limit in the DFG playout.
* ae5d2a07
    * return the state of the process tree along with the alignment for the process tree alignments.
* 8b77384f
    * refactoring of the calculation of the fitness for Petri net alignments (scattered code).

### Added

### Other

* d58d34fd
    * upgraded Dockerfile to Python 3.9
* 50114175
    * resolved issue with the upcoming Python 3.10 release
* 89314905
    * security issue in requirements

---

## pm4py 2.2.13 (2021.09.03)

### Fixed

### Removed

### Deprecated

### Changed

* 5723df7b
    * xes exporter now reports on xes features and xmlns
* 3b632548
    * graphviz based visualizations now expose background color as a parameter

### Added

* 0592157b
    * new dfg playout including performance specification
* 85739ba0
    * allow pandas df to be used as an iterable for streaming simulation
* 2fa9993f
    * path filter that filters the cases of an event log where there is at least one occurrence of the provided path
      occurring in a given time range.
* a7ee73a8
    * added filter based on rework detection
* c03b6188
    * add petri net, reset/inhibitor net and data petri net semantics

### Other

---

## pm4py 2.2.12 (2021.08.19)

### Fixed

* a374bad3
    * https://github.com/pm4py/pm4py-core/issues/251
* e88a6546
    * https://github.com/pm4py/pm4py-core/issues/249
* 84511628
    * fix minor bug in the calculation of the handover and subcontracting metrics.

### Removed

### Deprecated

### Changed

* 01fd0402
    * The ```pm4py.view_petri_net()``` method now uses ```None``` as a default initial and final marking.
* 72ed7d0d
    * Improved performance of variant discovery of dataframes.

### Added

* 9a04357e
    * Add rework measurement at the case level in the ```pm4py.statistics.rework``` package.
* b725ca0b
    * add 'between' filter for ```pandas dataframes``` in the ```pm4py.algo.filtering.pandas``` package. The filter
      returns subsequences between the two given activities. It creates subtraces for every possible match.
* 211e3c56
    * added local linear embeddings to ```log_to_features.util```.
* 4b594228
    * add support for adding decision points to data petri nets.
* 9261270e
    * add support for performance dfg discovery in ```pm4py.discover_performance_dfg()```.

### Other

---

## pm4py 2.2.11 (2021.08.06)

### Fixed

* 207d69bd
    * bug fix in application of the filtering threshold in the IMf algorithm

### Removed

### Deprecated

### Changed

* d98cbb1c
    * changed deepcopy and copy functionality of logs for performance improvement
* f3b78a49
    * minor performance optimization in log conversion (log to dataframe)
* 71c0919f
    * improved performance for pands -> stream conversion

### Added

* f2101a72
    * added various additional features in log-based feature extraction
* 41873655
    * possiblity to directly get all performance metrics of the DFG elements
* 886b44ea
    * detection method for trace-level attributes stored at event level
* d5f9f866
    * add transition names to events, based on a given alignment
* 4802e7d8
    * add support for importing reset/inhibitor arcs and transition guards
* cc6488f7
    * add general support for reset/inhibitor nets
* e805cf5f
    * add support for data petri nets
* 1d3a2e7b
    * added case termination statistics for pandas data frames

### Other

---

## pm4py 2.2.10.2 (2021.07.26)

### Fixed

* 50ad39fa
    * Fixed blocking issue with properties of Pandas dataframes when format_dataframe is used (case ID column)
* 3708b98f
    * Fixed variants filter, when the output of get_variants_as_tuples is used

### Removed

### Deprecated

* Deprecated support to Pandas < 0.25 (due to future dropping)
* Deprecated auto-filters (due to future dropping)

### Changed

* Different interventions to fix the internal coherency of the project (usage of deprecated functions + missing imports)

### Added

### Other

---

## PM4PY 2.2.10 (2021.07.09)

### Fixed

### Removed

### Deprecated

### Changed

* 4964d6ea
    * minor refactoring (rename) in attribute statistics querying; ```get_attributes()```
      --> ```get_event_attributes()```
* 1148f6c0
    * use revised implementation of IM and IMf everywhere, deprecate old implementations

### Added

* 6750bf3a
    * add support for start time and end-time in timstamp conversion
* e24f5b70
    * computation of event-level overlap
* 8cec5f9e
    * add several case/event level statistic functions at the simplified interface level

### Other

---

## PM4PY 2.2.9 (2021.06.25)

### Fixed

* daf74e83
    * update imports in feature extraction
* 74be3e3c
    * minor bug fix in alpha plus (place that was created was not always added to the resulting Petri net)

### Removed

### Deprecated

### Changed

* d97b1790
    * drop deepcopy in event log sorting (enhances performance)
* 1d4e625b
    * revised IMf implementation (more close to ProM / PhD thesis Sander Leemans)
* 20aabd95
    * calculation of minimum self distance now adheres to the standard invocation structure

### Added

* 598c6ecb
    * simplified interface now stores properties (using attr attribute) to dataframes
* 1f7a3fa8
    * add computation of rework statistic (cases containing the same activity more than once)
* 32c7d330
    * add computation of cycle time (active time of process divided by the number of instances of the process)
* 8187f0e9
    * add distribution plots over different time-frames (matplotlib)
* 269d826c
    * add batch detection based on Martin, N., Swennen, M., Depaire, B., Jans, M., Caris, A., & Vanhoof, K. (2015,
      December). Batch Processing: Definition and Event Log Identification. In SIMPDA (pp. 137-140).
* d5326d46
    * compute case overlap of a case with all other cases

### Other

* 92a70586
    * performance optimization for calculation of performance spectrum
* b0fc57c4
    * performance optimization for Pandas datetime conversion non-ISO8601 (regular formats)

---

## PM4PY 2.2.8 (2021.06.11)

### Fixed

* c11bab8f
    * bug fix in eventually-follows filter
* d3fd1bc1
    * bug fix in activity frequency constraints of the log skeleton conformance checking

### Removed

### Deprecated

### Changed

* d96d9d69
    * improved performance of the df-based performance spectrum code
* 499d8a1c
    * improved performance of log conversions when (for internal use) deep copy is not required

### Added

* 4d679934
    * allow the possibility to filter on a trace attribute that has a type date (e.g., does the planned start date of
      the case fall in a given time window?)
* b7ef36e8
    * add properties object to trace attributes (used for internal storage of statistics, will not be exported to disk)
* d7029365
    * added some basic ML utilities for event logs, e.g., getting all prefixes of traces, get a train/test split
* 1ec5802e
    * new subtrace selection mechanism that gets all events inbetween two given activity labels (uses first match on
      both 1st and 2nd label)
* 9b65bbd9
    * allow specification of business hours in sojourn time computation of the DFG
* 4d529d6e
    * generic support for feature extraction

### Other

---

## PM4PY 2.2.7 (2021.04.30)

### Fixed

* 908e06d7
    * fix error in loop detection of inductive miner
* b7b63e0b
    * add internal log conversion in the flexible heuristics miner
* e9d61bdb
    * fix minor bug in bpmn model importing
* 52cc0c7a
    * fix minor bug in xes exporting (type of concept:name was not checked)

### Removed

### Deprecated

* 9c1a9610
    * various old utility functions are now deprecated

### Changed

* 424c9ad9
    * avoid warnings when visualizing long place names in debug visualization mode

### Added

* c2a9633e, 52e340b1
    * add simple visualization of performance spectrum.
* b6ae4b25
    * add simple dotted chart visualization to the simplified interface.
* 6e3a0bac
    * add properties attribute to event logs and event streams for storage of custom meta-data that is not exported to
      xes.
* fb142359
    * add version of dfg discovery that adds case-level attributes to nodes and edges
* d902609d
    * add basic visualization of events per time and cas distribution graphs

### Other

---

## PM4PY 2.2.6 (2021.04.23)

### Fixed

### Removed

### Deprecated

### Changed

* 766fafa7
    * minor refactoring and more generic invocation style for eventually follows-based filtering

### Added

* 353c7d6f
    * Heuristics miner is now able to filter on edges connecting to/from start/end activity
* d6412339
    * Parallel alignment computation can be directly invoked
      using ```pm4py.conformance_diagnostics_alignments(..., multi_processing=True)```
* de84e5f4
    * add ```pm4py.discover_bpmn_inductive(log)```

### Other

---

## PM4PY 2.2.5 (2021.04.16)

### Fixed

* 9854f62d
    * minor bug fix in etree xes exporter avoiding faulty None values
* bfe8fb32
    * support non-standard attribute symbols in line-by-line event log exporter

### Removed

### Deprecated

### Changed

* 3631fe58
    * default xes importer is set back to iterparse
* a7ff695a
    * large-scale restructuring of the underlying pm4py architecture
* 201879ad
    * changed the default maximum number of edges to be visualized in the DFG visualization to 100000 (was: 75)

### Added

* 66283964
    * sojourn-time-based coloring for dfgs
* 6639d3f3
    * organizational mining, e.g., ```pm4py.discover_handover_of_work_network(log)```
* 9c9ca14a
    * allow multiprocessing in alignment computation
* 279fd31f
    * add prefix tree vizualiation
* 748c768d
    * add 'old' pm4py visualization of the process tree as an alternative visualziation
* 408b37a9
    * add filter to check multiple ocurrences of certain attribute values in a case.

### Other

---

## PM4PY 2.2.4 (2021.04.01)

### Fixed

### Removed

### Deprecated

### Changed

* 56317d81
    * process tree based alignments no longer use trace-based process tree reduction (can still be used through utils)
* c1c1ffc8
    * minor optimizations to state-equation based alignment computation
* c95d45c9
    * large (internal) refactoring of pm4py object files and algorithms

### Added

* d14d3d27
    * added resource profiles to pm4py taken from Pika, Anastasiia, et al. "Mining resource profiles from event logs."
      ACM Transactions on Management Information Systems (TMIS) 8.1 (2017): 1-30.
* ab56d899
    * organizational mining according to https://arxiv.org/abs/2011.12445; contains several organizational group-based
      metrics
* 6a77a948
    * add serialization and deserialization to various pm4py objects; available through ```pm4py.serialize()```
      and ```pm4py.deserialize()```

### Other

---

## PM4PY 2.2.3 (2021.03.19)

### Fixed

* d1285706
    * fixed the consistency (w.r.t ProM) of align-etc conformance results

### Removed

### Deprecated

* c3cde455
    * deprecated (moved internally) the evaluation and simulation pacakges.
* a756f1fa
    * pm4py.objects.process_tree.pt_operator.py

### Changed

* 8474507b
    * make timestamp and performance-based trace filters inclusive on the boundaries provided
* b6154457
    * changed the equals functionality for event logs
* 9eff5646
    * classical inductive miner is rebuilt from scratch and thoroughly tested
* efc1c6e8
    * changed equals functionality of Petri nets and all their objects
* 02336ff4
    * font size is now a parameter of the object (Petri nets / Process Trees /...) visualization code

### Added

* 5de03f1e
    * added progress bar to all the alignment algorithms
* 24778a7c
    * added footprint comparison to simple the interface
    * added eventually follows discovery to the simple interface
    * added some additional statistics to the simple interface
* b2b1fdc5
    * add a faster alignment algorithm for process trees
* b7bc217f
    * more extensive support for the OR-operator in process trees
* be04ab2a
    * added performance visualization for heuristics nets
* 725f40f2
    * added boolean check on whether a trace/variant is fitting w.r.t. a given model (```pm4py.check_is_fitting()```)
* e172977c
    * added process tree parsing functionality (```pm4py.parse_process_tree()```)

### Other

* a756f1fa
    * the process tree operator class is now embedded within the process tree object definition (
      pm4py.objects.process_tree.process_tree.py)

---

## PM4PY 2.2.2 (2021.03.03)

### Fixed

* 1a5c080c
    * fix for timestamp conversion of dataframe formatting
* 19c615e1
    * fix bug in process tree exporter
    * change visualization of process trees (similar to PorM)

### Removed

### Deprecated

* 0e61f4b2
    * evaluation.soundness.wofland and evaluation.wf_net

### Changed

* 0e61f4b2
    * woflan and wf-net checks are moved to algo.analysis package
* 2e158ec4
    * minor improvements for A* performance
* d550f777
    * various renamings in the simplified interface of pm4py, several methods are deprecated.

### Added

* 65ef822c
    * generic support for the marking equation
    * generic support for the extended marking equation
* 92ba4aa7
    * variants can now be represented as a tuple of activities, rather than a single string

### Other

---

## PM4PY 2.2.1 (2021.02.15)

### Fixed

* ee11545a
    * fixed importing names of invisible transitions as stored in ```.pnml``` files
* 5efff284
    * handle warning messages thrown in the heuristics net visualization

### Removed

### Deprecated

### Changed

### Added

* 91b494ad
    * simple process tree reduction that removes parts that are guaranteed not to be needed for the alignment/replay of
      a trace
* f75ecff3
    * thread-safe implementation of ```dict``` for streaming based process mining
* 03d176f9
    * implementation of the Heuristics++ Miner
* 32443759
    * add support for using ```redis dict``` for streaming

### Other

---

## PM4PY 2.2.0 (2021.02.01)

### Fixed

* ee545f40
    * add additional check to timeout for the memory efficient implementation of A* approach for alignments
* a2a3f281
    * fix usage of integer values in pulp solver rather than binary variables.
* 6ba4322f
    * fixed conversion behavior lifecycle to interval logs

### Removed

### Deprecated

* 54e38ac8
    * ```pm4py.soundness_woflan()``` is now deprecated

### Changed

* c847e39c
    * bpmn graphs are now multi-di-graphs. also see: https://github.com/pm4py/pm4py-core/issues/203

### Added

* 54e38ac8
    * ```pm4py.check_soundness()``` replaces ```pm4py.soundness_woflan()```
* aa91fdf7
    * add typing information to ```pm4py.conformance.py``` (containing ```pm4py.conformance_alignments()``` etc.)
* 5d7890b2
    * added ```insert_ev_in_tr_index()``` utility to dataframe utils: possibility to insert the index of an event inside
      its trace (e.g. the start event gets 0, the event following gets 1). Allows us to quickly filter on prefixes
      directly at the dataframe level.
    * added ```automatic_feature_extraction_df()``` utility: possibility to extract the features of an event log
      directly starting from a dataframe. Also, an utility for the manual specification of the columns that should be
      considered in the event extraction is provided.
* f64c9a6b
    * add option to infer concurrency between to activities in a 'strict' manner in the log statistics.
      using ```srict=True```, implies that an overlap of '0' zero is not considered concurrent. also
      see: https://github.com/pm4py/pm4py-core/issues/201
* c0083f68
    * implementation based on Stertz, Florian, Jürgen Mangler, and Stefanie Rinderle-Ma. "Temporal Conformance Checking
      at Runtime based on Time-infused Process Models." arXiv preprint arXiv:2008.07262 (2020):
        * add temporal profile discovery
        * add offline conformance checking based on temporal profiles
        * add online conformance checking based on termporal profiles
* 4d3cf81c
    * support serialization of all pm4py visualizations
* 453805b4
    * compute alignments using edit distance (requires two sets of traces as an input, one represents the log, one
      represents (a subset of) the model behavior)

### Other

---

## PM4PY 2.1.4.1 (2021.01.22)

### Fixed

* 1231f518
    * strip text read from nodes in bpmn importing
* 0bc1b330
    * add type checking for bpmn conversion; i.e., if the input is already bpmn, it is returned.
* ea0c7e54
    * fix consistency in obtaining the case arrival statistics in
      ```pmpy.statistics.traces.log.case_arrival```; was median, changed to mean. also
      see: https://github.com/pm4py/pm4py-core/issues/200

### Removed

### Deprecated

### Changed

* 51be0910
    * set ```stream_postprocessing``` default value back to ```False``` for
      ``dataframe`` to ```stream``` conversion. Columns containing ```None``` values are no longer filtered by default (
      compliant with ```pm4py<=2.1.2```). also see: https://github.com/pm4py/pm4py-core/issues/199
* 8976ad45
    * drop the explicit dependency on ```numpy 1.19.3```
    * add explicit dependency ```pulp<=2.1```
* 1231f518
    * support ```sequenceflow``` operator node in bpmn file import
* 62618eeb
    * explicitly blacklist version 1.9.4 of ```numpy``` in the requirements.txt file.

### Added

### Other

---

## PM4PY 2.1.4 (2021.01.18)

### Fixed

* 35f2278a; 89c5f13b; 6a3579bc; 65fc182b; fa4448a6; c4e44311 c456c681; 6c6d96cc; e3770281; f091c43e; 6a20cf17; 69eb1ae7;
  ca780326; 36cb3963 e4f3b16f; c9f80d1f; 94c5a6e0; a713ef3d:
    * add fall-back to time-range filter if incorrect argument is passed
    * fix the copying of the 'meta attributes' of the filtered event log for the start activities filter
    * fix the copying of the 'meta attributes' of the filtered event log for the end activities filter
    * fix the copying of the 'meta attributes' of the filtered event log for the attributes filter
    * fix the copying of the 'meta attributes' of the filtered event log for the variants filter
    * fix the copying of the 'meta attributes' of the filtered event log for the directly follows filter
    * fix the copying of the 'meta attributes' for event logs in the ltl checker
    * fix the copying of the 'meta attributes' for event logs in the timestamp filter
* ffe29353:
    * create event log object before starting the parsing of XML file (in ITERPARSE_MEM_COMPRESSED)

### Removed

### Deprecated

### Changed

* 8f2d899a
    * allow to specify a cap on the number of times we visit the same marking in the extensive playout
    * allow to return the firing sequences of extensive playout instead of an event log
* b707377b
    * allow to return the firing sequences of basic/stochastic playout instead of an event log
* 9782f522
    * extended exception management in streaming algorithm interface: release locks if exception happen
* 0a741566
    * support importing of bpmn files that do not describe a name for gateways
* 583825d8
    * refactored variant-based filtering: added top-K and coverage percentage
* ba073f54
    * extended DFG filtering
* 8ebda3b1
    * exploit variants in the extensive footprints conformance checking
* dc754c78
    * change range(s) of timestamp filters to be inclusive (<=) rather than exclusive (<)

### Added

### Other

---

## PM4PY 2.1.3.2 (2021.01.08)

### Fixed

* b5cb7f0d; f1c0f037; 960d40e9
    * fix naming consistency in the filtering interface of pm4py.

### Removed

### Deprecated

### Changed

### Added

### Other

---

## PM4PY 2.1.3.1 (2021.01.07)

### Fixed

* f9f894ed
    * create an iterable that permits, theoretically, to iterate over the infinity of traces admitted by a DFG
    * the main ```apply()``` calls the iterable and stops with the usual criterias
    * the ```apply()``` can also return the variants of the log

### Removed

### Deprecated

### Changed

* 1c3666b7
    * minor refactoring of the filtering simplified pm4py interface

### Added

* 8b5dee65
    * add lambda-based filtering and sorting to simplified pm4py interface

### Other

---

## PM4PY 2.1.3 (2021.01.04)

### Fixed

* 388348f2
    * bugfix ```remove_flow``` BPMN function
* 3bd4fe0a
    * bug fix - DFG visualization needs deepcopy, otherwise it can remove element from the underlying DFG
* 92fde8cf
    * bug fix in Petri net playout in stop criterion
* 882468e1
    * compatibility with pulp version 1.6.x

### Removed

### Deprecated

### Changed

* 41ed5720
    * deepcopy of inputs:  since the dictionaries/sets are modified, a "deepcopy" is the best option to ensure data
      integrity.
    * ```keep_all_activities``` parameter in paths filter: decides if all the activities (also the ones connected by the
      low occurrences edges) should be kept, or only the ones appearing in the edges with more occurrences (default).
* 63ccc055
    * IM and IMf: removed dependency on ```pm4py.algo.filtering``` package
* 8a5788fa
    * more advanced to bpmn conversion in the simplified interface
* 66e0c074
    * refactoring conversion parameters log->stream and improved stream compression
* 73054b04
    * improved performance of the line-by-line xes importer
    * increased XES-standard conformity
* e6136ce5
    * improved performance of the xes exporters
    * increased XES-standard conformity
    * progress bar for exporting enabled
* 3b692b33
    * added parameter to enable/disable progress bar in importing in ITERPARSE
    * compression from file - XES compression moved from general entrypoint to single variant
* 68ff7d00
    * more efficient importing of .xes.gz files
* 4aad427e; 67a42d23
    * get predecessors and successors of a dfg node (in dfg utils)
* 0888ab26
    * added minimum trace length in process tree extensive playout

### Added

* 6a946fbd
    * allow to compute alignments directly on the dfg using dijkstra
* 50722bb8
    * DFG playout including Markovian probability of traces

### Other

---

## PM4PY 2.1.2 (2020.12.18)

### Fixed

* 2fb0b807
    * support nodes with the same label in BPMN layout algorithm

### Removed

### Deprecated

### Changed

* 96a7681c
    * significant memory footprint reduction for iterparse-based event log importing
* 8270a46e
    * significantly faster 'line-by-line' xes exporter
* aae4be33
    * advanced DFG filtering in (activities percentage, paths percentage) ensuring reachability from start and end
* d38f4c97
    * number of occurrences as a start or end activity is visualized in the DFG visualization

### Added

* 97cc315c
    * add (de)serialization functionality for pm4py objects

### Other

---

## PM4PY 2.1.1 (2020.12.07)

### Fixed

### Removed

### Deprecated

### Changed

* 43e7ce9e
    * full conversion of WF-nets to BPMN models

### Added

* 029d30f5
    * add visualizing and exporting BPMN models
* f76dd379
    * added conversion to simplified interface

### Other

---

## PM4PY 2.1.0.2 (2020.11.29)

### Fixed

### Removed

### Deprecated

### Changed

### Added

### Other

* f18c3e17
    * downgrading ```numpy``` to 1.19.3 for Windows 10 2004 compatibility problems
    * skip blocking ```scikit-learn``` installation for Python 3.9

---

## PM4PY 2.1.0.1 (2020.11.26)

### Fixed

* f6cdf1a9
    * hotfix problem in XES importer reading of parameters

### Removed

### Deprecated

### Changed

### Added

### Other

---

## PM4PY 2.1.0 (2020.11.24)

### Fixed

* a0a7fd09
    * bug fix in the inductive miner: sequence cuts were to maximal, leading to underfitting models (involving too many
      skips)
* 5b32725a
    * fix use of deepcopy in event log conversion
* 33103b5c
    * fix get-variants behavior for event log / df (yielded different results)

### Removed

### Deprecated

* 0138f93d
    * deprecated ```pm4py.write_csv()```; conversion and subsequent pandas export should be used.

### Changed

* 3b8fcd4a
    * apply invisible transition reduction on Petri nets obtained by Heursistic Miner

### Added

* 6afd8ab9
    * support for importing/exporting BPMN files;
    * supported elements: tasks, xor, and, or gateways
    * conversion of BPMN to WF-net
    * conversion of Process Tree to BPMN
* 848a1610
    * conversion of dataframes to event streams / event logs now detects the use of XES Extensions
* 8874f7b4
    * add statistics on concurrent activities
    * discover eventually follows relations with concurrent activities

### Other

---

## PM4PY 2.0.1 (2020.11.13)

### Fixed

* 4c115dbb
    * fix bug in hash function of traces
* 0dd8f28e
    * fix bug in the alpha+ algorithm (was adding artificial start/end to the underlying event log)

### Removed

### Deprecated

### Changed

* commit c51b1f02
    * parametrizing size of the thread pool in streaming package

### Added

* 8e07d847
    * add (unbounded) dfg discovery on an event stream
* 16e3f7f5
    * integration of the wf-net to process tree algorithm described in https://doi.org/10.3390/a13110279
* 1a26f678
    * allow creation of 'live' streaming objects directly from xes and csv files
* b08564ed
    * start minor support for interval-based process models
* 36cb7130
    * added support for generic dictionaries in streaming conformance checking

### Other

* 81579e19e
    * relaxing the importing of some dependencies (pandas, pulp, graphviz, intervaltree)
      to make a basic set of functionalities of pm4py work even without those dependencies
* ed45eafc
    * fixing circular dependencies issues and added partial compatibility with Python 3.4

---

## PM4PY 2.0.0 (2020.10.14)

### Fixed

* 1a8f9281
    * bug fix in ```pandas``` case size filter

### Removed

* 7a89d4dd
    * remove deprecated factories

### Deprecated

### Changed

* 62801513
    * improved performance of token-based replay with duplicate labels

### Added

* f408a181
    * add streaming token-based replay and footprint-based comparison
* fde08b03
    * output conformance checking diagnostics in a dataframe

### Other

* a9c5aa34
    * compatibility with Python 3.9 (limited to windows)

---

## PM4PY 1.5.2.2 (2020.09.29)

### Fixed

* 2d4a8b67e25164838030dca709816918ddbf9279
    * fixed dependencies on factories. fixed some release notes. fixed some deprecations.

### Removed

### Deprecated

### Changed

### Added

* 0d75241676a736919952e5c9ab96ab2be4c71046
    * added utility for trace attributes filtering

### Other

* d8433ac1bbb57082b19b3b97bc726b353096c76e
    * better specification of 'stable' requirements

---

## PM4PY 1.5.2.1 (2020.09.25)

### Fixed

a6fde4ccfdf0465d8919d3c72d4400bce8d4ab0e

* fixed some deprecation warnings for external libraries

### Removed

### Deprecated

### Changed

### Added

* a5befe62f84af0f3dbe734c713cc8c2c1fc22a04
    * added WOFLAN to the simplified interface

### Other

---

## PM4PY 1.5.2 (2020.09.24)

### Fixed

* 7bf3aea0b4638f6eceaa192ec37e17370e47f560
    * fixing a parameter issue on stochastic playout

### Removed

### Deprecated

### Changed

### Added

* 13cd96da7fe22427839f1b21dd38a5ac8ff8c231
    * provide alternative visualizations through Matplotlib of the main visualizations
* e7e3dfa11264a7e737ca7b65165eb7f719817f59
    * add utility to remove an arc

### Other

* c42bad174247eb13134e0cb4acb0703c301aa869
    * fixed compatibility with Python 3.5

---

## PM4PY 1.5.1 (2020.09.15)

### Fixed

### Removed

* 9e926a5d1a373d124a041c72f909eb34083f4649
    * removed the old soundness check

### Deprecated

### Changed

* 526342e3e96c7386dc7451ac0d9ec74c76b86b4f
    * performance improvement of the 'less memory' alignment variant
* 83c71eaaa9bb4ee55e2f773dd3fc9704c6324704
    * generalization of the heuristics miner visualization
* 7e7d9ba9e9b4f94d9801f5c8df3c5e4b3afd5971
    * improved speed of event log sampling
* 11d06ba2a44fd7d0a83e439b6615befad5e3c4ba
    * faster process tree playout (recursive, ignoring PT statespace)
* ce3a8609013bd7f5890b52cb44e155b57b2fc1c0
    * allow adding (arbitrary) data to transition system

### Added

### Other

---

## PM4PY 1.5.0 (2020.08.31)

### Fixed

* 30b9059fac3d59abac1c973637bd66388d7dd6db
    * bug fix in parameter parsing of log conversions

### Removed

### Deprecated

### Changed

* 3c9ed4b5e1860e2494d3b68668e3e1021ee59585
    * apply invisible transition reduction in process tree to Petri net transformation
* 26ac905fed4703724805f8fb1b5daa21475df147
    * minor optimizations in process tree alignment approximation algorithm
* c5b5ffdd51cd832be14d3078948e29f88f6c2673
    * add time-out parameter to decomposed alignment calculation
* 4a5fb9ff5ab395529062ce92747b9624a1799b0e
    * add bipartite graph matching for correlation mining to obtain exact matching results
* acc46269040a3b60bdcc6f5afe9ea55ddb5549e1
    * minor performance improvement of process tree playout
* 5dd0fe17d5a07a2096afc647306a5673d86508ba
    * apply trace-level directly on pandas data frames
* 4c35335da6a6d4419b68a49af3cbd358eca8881d
    * add 'COUNT' functionality for log/dfg statistics, e.g., in how many cases does act 'A' appear?

### Added

* 3bb5125f1849985ec9e2ba7962a287a25ede8e43
    * new implementation of the (classical) Inductive Miner, based on the PhD thesis of Sander Leemans. The
      implementation covers the following fall through functions:
        * empty trace
        * strict tau loop
        * tau loop
        * activity once per trace
        * activity concurrent
        * flower loop
* 1639d7a17660b4641a58cb435f7061d4168ce422
    * implemention of 'WOFLAN', based on the PhD thesis of Eric (H.M.W.) Verbeek.

### Other

---

## PM4PY 1.4.1.1 (2020.08.13)

### Fixed

* 76df914ad48b93a72127b0d79e5547669d3148db
    * fixed bug in less-memory alignments when im == fm

### Removed

### Deprecated

### Changed

### Added

### Other

---

## PM4PY 1.4.1 (2020.08.10)

### Fixed

### Removed

### Deprecated

### Changed

* fc724c4c9e00a388b94efea50be46412c1351bc5
    * refactoring correlation miner
    * increased scalability of the correlation miner
* e18021f06e4431628a84b441acf136d44c9baed6
    * revision/enrichment of simplified API

### Added

* 9cfd4183968118f488c95ab0bbd7e3e9b66ba355
    * alignments approximation on process trees (https://arxiv.org/pdf/2009.14094)
* f9a898da47367f86bf616a7bc8dc796be1b3e440
    * discovery of log skeleton from the list of variants

### Other

---

## PM4PY 1.4.0 (2020.08.03)

### Fixed

* c5fa9dee9bf7e4eed56785eadc423b59214d3df0
    * compatibility with latest IPython API
* 616623b358d1e1a9aa789f43e2c8cf7670ee4d79
    * clean-up in linear solver functionality
    * bug fix in usage of PulP result vector

### Removed

### Deprecated

### Changed

* 4616952ee5c184d35d26e986b298e1e586b38b3f
    * minor refactoring of the alignment code
* 3477e5345068018fa6aa91e04b6da4184e4d3c94
    * update of verions of package dependencies

### Added

* cba7a2e574aa15709d0a2dda35f8a27da9200f42
    * [beta release] simplified 'pythonic' method invocation (see ```examples/simplified_interface.py```)
* ade44e6d78551c454b477f36cbe3248a5d4e6c8b
    * added the 'correlation miner' to pm4py (https://is.tm.tue.nl/staff/rdijkman/papers/Pourmirza2017.pdf)
* 9564b54a7111916c7bc3d6f1e4c56f3829978efe
    * add visualization of conformance checking results on process tree
* 988258a2c655d17201c5b1a7120d19ab5954dbe3
    * added 'extensive' playout for process trees (for footprint comparison)

### Other

---

## PM4PY 1.3.5.2 (2020.07.24)

### Fixed

* a31467a560b940a2cb426751e032b4ea79bbb29f
    * add cast to Event class in event conversion
* 0febe4eda5772685498da2d79d144effdf61ce20
    * fix in alpha miner; conflict check yielded self-loops in some cases

### Removed

### Deprecated

### Changed

### Added

### Other

---

## PM4PY 1.3.5.1 (2020.07.22)

### Fixed

* 844459e366e77ebf88a8d01728064048d71a3e6f
    * remove ```pyemd``` from requirements as it requires a full C studio installation; can be installed and used *
      optionally*

### Removed

### Deprecated

### Changed

### Added

### Other

---

## PM4PY 1.3.5 (2020.07.20)

### Fixed

* 6cdf4483548027420b0a54c681a3ecfd515ab8f3
    * bug fix for de/recomposition approach to handle duplicated labels
* 58149e7f085bbedb47e31d58d10e37d686e46a72
    * small fix in importing of parquet files
* b08675fe8c03207c4701d2eb8b91c234e3ddbe1b
    * fix in IMdf; the noise threshold was overridden before
* 772ea5d5af9ab2fa3a424b91670d81487ab2667b
    * minor fix for timestamps that end with symbol 'Z' (Zero timestamp)
* 1e13cbdb011dff175850c4c665283bf60e0db84c
    * fix Scipy dependency for tree generator

### Removed

### Deprecated

### Changed

* 921328cd06d8870ecaa601d53cfde30a6015aec7
    * parameterize simplicity metric to use a given 'K' for reference
* 8403093c3e18c1493f4fd72bc83914dadb03e4c2
    * change the color scheme for net comparison

### Added

* 143f60a0b4fb265ba5e9d997efddf8f8d66458c3
    * add support for process tree importing (.ptml files)
* 4b9132f2835f574d9e7e5af113e5fc96bd821ccf
    * add new A* version that encodes the states of the state-space differently (up to 10% memory reduction)
* 93e6e84c4ea78afc562f4ba6cee42de8718eb4cb
    * add 'stochastic' playout, i.e., use token-based replay on a given log to guide the playout of a given Petri net
* 107797c5d1be1d742e6522a14231f4f9fce1cb38
    * add EMD-based process model evaluation ('Earth Mover's Distance' between log/model)
* 1e02596bc90b6fc22a8c89e80567bdddc2c8f1b7
    * add process tree based footprint computation

### Other

---

## PM4PY 1.3.4 (2020.07.06)

### Fixed

### Removed

### Deprecated

### Changed

* f05ba60e2faa28b2f2e2d7ef65e0ac415ae298e8
    * improved memory performance of Dijkstra-based alignments, restriction of model-move scheduling is applied (only
      one of many is chosen)
* eaed442d10a5b4c9eead3966cef473e2c3f0d61b
    * improved efficiency of reachability graph computation

### Added

* a42d0f087c94cb9e7914532f7ae0228af3a7f9ce
    * add 'extensive' playout, which allows to generate all traces in the language of a model up-to a given length.
* eaed442d10a5b4c9eead3966cef473e2c3f0d61b
    * added footprint-based conformance checking

### Other

* b99da02411259897f1df52f9a9a62153228dab8a
    * ```PuLP<=2.1``` is forced (for now, due to excessive console output of v2.2.)
    * new version of ```Pyvis``` requires additional dependencies (Apache, BSD, MIT licenses), which are now specified

---

## PM4PY 1.3.3 (2020.06.22)

### Fixed

* 1278713e2209d7b1e2287afbd9d80097db028617
    * minor fixes in (to-be-deprecated) Parquet importer and exporter

### Removed

### Deprecated

### Changed

* 59630ed8456d9e7842e05fee4c53ff1a3d1389a0
    * improved memory performance of Dijkstra-based alignments

### Added

### Other

---

## PM4PY 1.3.2 (2020.06.08)

### Fixed

### Removed

### Deprecated

### Changed

### Added

* 98e6d6d6219cceeeb2421392e9981ec808d2a468 (Merge Request #89)
    * Support importing and exporting of '.dfg' files (similar to ProM 6.10)
* 7ca768b7fcd1eea468bcdb1c1e8c9397676b511a (Merge Request #90)
    * add a detailed list of all third-party dependencies (README.THIRD_PARTY.md)
* e0685638c6c0c171583108e23f752ebef70d033e (Merge Request 94)
    * new version of Dijkstra based alignment computation

### Other

---

## PM4PY 1.3.1 (2020.05.25)

### Fixed

* d51430106dea70473777c6868a3676c027faf607
    * fix paths filter for Pandas dataframe when dataframe is not sorted

### Removed

* c7a76e0aaffb5dbcad769b2fbc52fd8c03703769
    * cleanup of the petri net impoprter/exporter, i.e., stochastic/layout information is now stored in the 'properties'
      object of places/transitions/nets

### Deprecated

### Changed

* 00d7c405628033e8f383a845e61a84205f7bbc83
    * color scheme of the log-log comparison (pm4py.algo.enhancement.comparison.petrinet)
* e84c7dc88907b408b4caf97524dd69a378e1859e
    * update the README.md file
* 332de04112cf780cbc711553e34ca4b835ee8425
    * add parameters object to transient analysis call to dfg learner
* f0976015c2b5b7384135855e75b36f69fb44a4db
    * add final marking to the basic playout of Petri nets
* e0d43c6dd5ee2492eabfd14c507b430088ec9cf0
    * allow prefixes in petri net attribute names (petri net importing)

### Added

* 095f35a3bf9f9c3bea0d518c72c76380f38b77b2
    * add support for (correctly) importing lists from .xes files

### Other

---

## PM4PY 1.3.0 (2020.05.11)

### Fixed

* 112dc3fc56f0d5e3f3ae0c737a5b0b001be31ba5
    * typo in Petri net weight (reporter: dominiquesommers)
* 4a74ef159d03d3cf3ca43bd7c99f5f97da16baf8
    * problems in the evaluation of replay fitness of recomposed alignments
* 1f40a17dcade522d308b56a9f53b40c5b8a95dfc
    * cleaning circular dependencies. relaxing some absolutely strict dependencies for some border-line configurations.
* 9780ef609db7bbb24323d3584abc2338f24252d3
    * copying of Event/Trace/EventStream/EventLog objects (reporter: M.Pegoraro)
* 51802f0828a6d207a5185c06a71bdb3a9faa1a46
    * problem with sampling log (reporter: jacksbrajin)
* b1f16bf087691181adcf5616aa85e3e454a7169c
    * fixed problem with the discovery of 2-loops in the Heuristics Miner (reporter: czwilling)
* c96dcb16064ed156a1f48075445113bb5afc6264
    * fixed ```get_variants_acyclic()``` function in petri utils (authorship: M.Pegoraro)

### Removed

### Deprecated

* b4cea4be6fe6ff90f58c405f9f0acb4dbac973f4
    * factories are deprecated

### Changed

* b4cea4be6fe6ff90f58c405f9f0acb4dbac973f4
    * factories have been renamed

### Added

* e8f250fec6781c088da8204923ad8817f1b5d689
    * decision point mining with alignments (for any scikit classification approach) is now integrated.
* 4ff811ab80b5df15e5ec1da082b4f76c72dcf684
    * trace attribute hierarchical clustering (MSc Thesis Yukun Cao; FIT/RWTH)
* 4fca12c1608818348bbd51e390140a8f7e79d7f6
    * alignments decomposition/recomposition
* f8d52aa69a3d720d45a93b35c79b4241bb8f7691
    * possibility to provide the final marking to the playout factory
* 9a5a64ea2941d69be07ee0e93b771c80f5820166
    * hash functions for event log objects
* 9f76d2e61dbc1cc74fccafac6f60d9ce69b7c791
    * added ```table_to_stream()``` auxiliary function in dataframe_utils

### Other

---

## PM4PY 1.2.13 (2020.05.11)

### Fixed

* 531b767d85bb4c95996ae0c9644a958f75aad120
    * utilities of Petri nets (acyclic net variants (M. Pegoraro); strongly connected components by NX graph)

### Removed

### Deprecated

### Changed

### Added

* c9cebbfab9c82bf8edbe8851a000fd1b1f31f8be
    * ```properties``` object to all members of the Petri net class (including transitions/places/arcs)

### Other

---

## PM4PY 1.2.12 (2020.03.18)

### Fixed

* ef3b4b62fd186df46236a8af9aa890358dbcd1bc
    * problem in the generation of logs from process trees
* 548c57a6d2340dcaba7ef11464ebe193f8fb9c5c
    * filter by variants percentage
* c49a9c441feb65a74d5c5da774fdda79295665cc
    * problems of the token-based replay with the count of tokens at global and local level
* f554aec318717ee1fb7f81c4e0acbd6da7e7bc34
    * continuous time Markov Chain steady-state analysis
* e05145de972944f211f2763656eb6e41aa64e0b5
    * revised process tree fold and tau reduce functions
* c3f66b8cb8667c2f204a1da899a216656386c2fa
    * ignore comments in .pnml files

### Removed

* 31e1cd29437d6b183357bbc5c103131484d390b3
    * problematic dependencies ortools and pyarrow in the project (when installed, can be used, but no more required by
      default)

### Deprecated

### Changed

### Added

* f554aec318717ee1fb7f81c4e0acbd6da7e7bc34
    * converting a performance DFG to a Q-matrix for transient analysis
* cc766164f2397fe2cb33f8278372469e25cfecd6
    * business hours module supports full-days shifts (e.g. from 0 to 24)
* cc766164f2397fe2cb33f8278372469e25cfecd6
    * backwards state space exploration (supports duplicate transitions) for token-based replay
* 1b3c32916fe0ccbc4d3f73a44cc68e2ca83a810e
    * Visual log comparison on a Petri net by plasma coloring

### Other

---

## PM4PY 1.2.11 (2020.02.21)

### Fixed

* 6f320562a836cd949dbbe6ec7751f8f9514b01ec
    * parameter object for calling alignment code directly
* 471f414820c7b3f919aa97ccdc684d40cf132b3c
    * dependency problem with ORTools and PyArrow
* 157fadffd3b953c105e67f4909547f097d77ea0a
    * reduce inernal (cyclic) dependencies within pm4py
* f38b6089b7eb6a4518a9c33e9775120874352657; af1328e2dad82f0a059e00942167a29cb918c85f;
  e8e1ab443f2dedb2cd348f35bc49eed412d66e1d
    * hash and equals function of process trees
* 229bd7ed78ea80aefbb6c7fcfa173edda682c1c7
    * refactoring of the Monte Carlo simulation.
        * extend the simulation to support arc weights that are provided by the replay (e.g. informed transition pickup)
        * extend the simulation to support more than one resource per place through semaphores
        * maximum execution time per simulation thread
        * general refactoring of the code
        * introduce logging information about the simulation
        * improving documentation
        * improving clarity of the code
* f5132302e06aa49f26ab3264bb3147d0660a11c0
    * performance of log generation from process trees
* 9e64f2635123aa5c3146fb2ad03863cbf93175df
    * fixed incongruency in variants statistics (was there for log, not for dataframes)
    * increased coverage of tests, and made some of them more lean
    * introduced some additional tests on the new functionalities
    * updated Dockerfile
    * updated setup with new packages
    * removed remainings of the SIMPLE algorithm in the tests folder
* 382162c648fb8e32b0145a6ff9427af8a7fb39fa
    * fixed parameters initialization to make it uniform for the rest of the project for all the versions of IMDF
    * added missing documentation in factory (was there only in the versions)
    * moved log conversions from factory to specific versions (since they are indeed version specific, if later we
      include the log version)
    * removed some useless calculations on the new DFG based versions (were there, but never used!)
    * introduced two new methods, apply_variants and apply_tree_variants, that are able to apply inductive miner from a
      list of variants
    * separated DEFAULT_VARIANT from DEFAULT_VARIANT_DFG (indeed, the first in future versions may become the log)
    * increased number of tests in the tests/ folder for inductive miner

### Removed

* 502c5d722d483c567f0e08c16da0bb4c87a94e36
    * remove the empty performance spectrum visualizer folder

### Deprecated

### Changed

* e8b030afd37559c93f79e1dd030fdc540aa62135
    * provide fast-parquet library as an alternative to read/write parquet files.

### Added

* 557472bc78900d90beb0757279ef29b89aa410b1
    * integrate LogSkeleton for process discovery and conformance checking
* 90ba7bf1495fdac7ccef3112efa95687c46a5dd1
    * importing and exporting of Petri net weights

### Other

---       

## PM4PY 1.2.10 (2020.01.31)

### Fixed

* f571ec65ca544a9322b89cf96299d03da65de5a0
    * import DFG to PN
    * process tree parsing
* dca5cc602ba8381e5d4e265341dfc5a5292a80c0
    * problem with alignments when transitions have empty preset
* 68643cb109503e54787f98eb8f40650e37aa151e
    * process tree hashing
* 9d27f132d40638933be00f9d178e9a1167d36166
    * conversion between the log types

### Removed

### Deprecated

### Changed

* 945fd64e481c0fbf020da7f71cb1a7974ae9629c
    * make visualization deterministic for process trees, Petri nets and DFGs
* 15be58abb314c679ddf3b65fa6832c680768c413
    * generic parsing of dates (removed strict dependency on ciso8601)

### Added

### Other

---

## PM4PY 1.2.9 (2020.01.24)

### Fixed

* be0a282be033765c9d1d7f1a7ba541a11c046834
    * matplotlib backend settings

### Removed

### Deprecated

### Changed

* ed42182f32eba37df71d9f466ad165036f8d1086
    * full support for numpy v1.18
* d1a418f8fa2513a469149383fe69df9a4e6fea06
    * full support pandas v1.0

### Added

### Other

---

## PM4PY 1.2.8 (2020.01.10)

### Fixed

* 6908a34c73c74c42aac3ddf31b964fcae680919e
    * inductive miner sequence cut detection
* 881f1fa4e76b9e35c2d80ab7d241183b2d6871c0
    * 'Best effort fix' for graphviz based visualizations

### Removed

### Deprecated

### Changed

### Added

### Other

---

## PM4PY 1.2.7 (2019.12.20)

### Fixed

* programming error in the alignments code
* ```should_close``` for XOR node in PT generation
* ```execute_enabled``` for parallel and OR node in PT generation
* process tree children setter function

### Removed

* ```copy.copy``` for parent nodes of childs in log generation from process tree
* windows platform reuquirement for ortools/pyarrow

### Deprecated

### Changed

* recursion depth in token-based replay invisibles exploration
* consider only fitting traces in the Align-ETConformance count
* consider all the optimal alignments (as described in the paper) and not only the first one
* moving of utilities and making the search function using Dijkstra (since we are looking for fit paths) instead of A*
* LTL checker: making existing filters more performant (A eventually B eventually C)

### Added

* LTL checker: introducing A eventually B eventually C eventually D
* LTL checker: introducing time boundaries for each arc of the eventually follows relation

### Other

___

## PM4PY 1.2.6 (2019.11.29)

### Fixed

* bug fix in the 'escaping edges' based precision

### Removed

### Deprecated

### Changed

### Added

* Pyarrow serialization integration (supporting in-memory and to .pkl file serialization)

### Other<|MERGE_RESOLUTION|>--- conflicted
+++ resolved
@@ -1,8 +1,6 @@
 # Changelog of pm4py
 
 
-<<<<<<< HEAD
-=======
 ## pm4py 2.7.7 (2023.09.22)
 
 ### Added
@@ -25,7 +23,6 @@
 ---
 
 
->>>>>>> b4567171
 ## pm4py 2.7.6 (2023.08.28)
 
 ### Added
