--- conflicted
+++ resolved
@@ -1,4 +1,3 @@
-<<<<<<< HEAD
 '''
     This file is part of PM4Py (More Info: https://pm4py.fit.fraunhofer.de).
 
@@ -15,9 +14,6 @@
     You should have received a copy of the GNU General Public License
     along with PM4Py.  If not, see <https://www.gnu.org/licenses/>.
 '''
-from pm4py.statistics.parameters import Parameters
-=======
->>>>>>> 5fa2a6f8
 from pm4py.util.xes_constants import DEFAULT_NAME_KEY, DEFAULT_TIMESTAMP_KEY
 from pm4py.util.constants import CASE_CONCEPT_NAME
 from pm4py.algo.discovery.dfg.adapters.pandas import df_statistics as pandas
