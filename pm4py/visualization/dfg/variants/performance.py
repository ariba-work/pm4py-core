'''
    This file is part of PM4Py (More Info: https://pm4py.fit.fraunhofer.de).

    PM4Py is free software: you can redistribute it and/or modify
    it under the terms of the GNU General Public License as published by
    the Free Software Foundation, either version 3 of the License, or
    (at your option) any later version.

    PM4Py is distributed in the hope that it will be useful,
    but WITHOUT ANY WARRANTY; without even the implied warranty of
    MERCHANTABILITY or FITNESS FOR A PARTICULAR PURPOSE.  See the
    GNU General Public License for more details.

    You should have received a copy of the GNU General Public License
    along with PM4Py.  If not, see <https://www.gnu.org/licenses/>.
'''

from pm4py.statistics.attributes.log import get as attr_get
from pm4py.objects.dfg.utils import dfg_utils
from pm4py.util import xes_constants as xes
from pm4py.util import exec_utils
from pm4py.statistics.sojourn_time.log import get as soj_time_get
from pm4py.util import constants
from enum import Enum
from collections import Counter

from typing import Optional, Dict, Any, Tuple
import graphviz
from pm4py.objects.log.obj import EventLog
from collections import Counter
from pm4py.visualization.dfg.util import dfg_gviz


class Parameters(Enum):
    ACTIVITY_KEY = constants.PARAMETER_CONSTANT_ACTIVITY_KEY
    FORMAT = "format"
    MAX_NO_EDGES_IN_DIAGRAM = "maxNoOfEdgesInDiagram"
    START_ACTIVITIES = "start_activities"
    END_ACTIVITIES = "end_activities"
    TIMESTAMP_KEY = constants.PARAMETER_CONSTANT_TIMESTAMP_KEY
    START_TIMESTAMP_KEY = constants.PARAMETER_CONSTANT_START_TIMESTAMP_KEY
    FONT_SIZE = "font_size"
    AGGREGATION_MEASURE = "aggregation_measure"
    RANKDIR = "rankdir"
    BGCOLOR = "bgcolor"
    STAT_LOCALE = "stat_locale"

def apply(dfg: Dict[Tuple[str, str], int], log: EventLog = None, parameters: Optional[Dict[Any, Any]] = None, activities_count : Dict[str, int] = None, soj_time: Dict[str, float] = None) -> graphviz.Digraph:
    """
    Visualize a performance directly-follows graph

    Parameters
    -----------------
    dfg
        Performance Directly-follows graph
    log
        (if provided) Event log for the calculation of statistics
    activities_count
        (if provided) Dictionary associating to each activity the number of occurrences in the log.
    soj_time
        (if provided) Dictionary associating to each activity the average sojourn time
    parameters
        Variant-specific parameters

    Returns
    -----------------
    gviz
        Graphviz digraph
    """
    if parameters is None:
        parameters = {}

    activity_key = exec_utils.get_param_value(Parameters.ACTIVITY_KEY, parameters, xes.DEFAULT_NAME_KEY)
    image_format = exec_utils.get_param_value(Parameters.FORMAT, parameters, "png")
    max_no_of_edges_in_diagram = exec_utils.get_param_value(Parameters.MAX_NO_EDGES_IN_DIAGRAM, parameters, 100000)
    start_activities = exec_utils.get_param_value(Parameters.START_ACTIVITIES, parameters, [])
    end_activities = exec_utils.get_param_value(Parameters.END_ACTIVITIES, parameters, [])
    font_size = exec_utils.get_param_value(Parameters.FONT_SIZE, parameters, 12)
    font_size = str(font_size)
    activities = dfg_utils.get_activities_from_dfg(dfg)
    aggregation_measure = exec_utils.get_param_value(Parameters.AGGREGATION_MEASURE, parameters, "mean")

<<<<<<< HEAD
    rankdir = exec_utils.get_param_value(Parameters.RANKDIR, parameters, "TB")
=======
    rankdir = exec_utils.get_param_value(Parameters.RANKDIR, parameters, constants.DEFAULT_RANKDIR_GVIZ)
>>>>>>> b4567171
    bgcolor = exec_utils.get_param_value(Parameters.BGCOLOR, parameters, constants.DEFAULT_BGCOLOR)
    stat_locale = exec_utils.get_param_value(Parameters.STAT_LOCALE, parameters, {})

    # if all the aggregation measures are provided for a given key,
    # then pick one of the values for the representation
    dfg0 = dfg
    dfg = {}
    for key in dfg0:
        try:
            if aggregation_measure in dfg0[key]:
                dfg[key] = dfg0[key][aggregation_measure]
            else:
                dfg[key] = dfg0[key]
        except:
            dfg[key] = dfg0[key]
    
    if activities_count is None:
        if log is not None:
            activities_count = attr_get.get_attribute_values(log, activity_key, parameters=parameters)
        else:
            # the frequency of an activity in the log is at least the number of occurrences of
            # incoming arcs in the DFG.
            # if the frequency of the start activities nodes is also provided, use also that.
            activities_count = Counter({key: 0 for key in activities})
            for el in dfg:
                activities_count[el[1]] += dfg[el]
            if isinstance(start_activities, dict):
                for act in start_activities:
                    activities_count[act] += start_activities[act]

    if soj_time is None:
        if log is not None:
            soj_time = soj_time_get.apply(log, parameters=parameters)
        else:
            soj_time = {key: -1 for key in activities}

    return dfg_gviz.graphviz_visualization(activities_count, dfg, image_format=image_format, measure="performance",
                                  max_no_of_edges_in_diagram=max_no_of_edges_in_diagram,
                                  start_activities=start_activities, end_activities=end_activities, soj_time=soj_time,
                                  font_size=font_size, bgcolor=bgcolor, rankdir=rankdir)<|MERGE_RESOLUTION|>--- conflicted
+++ resolved
@@ -80,11 +80,7 @@
     activities = dfg_utils.get_activities_from_dfg(dfg)
     aggregation_measure = exec_utils.get_param_value(Parameters.AGGREGATION_MEASURE, parameters, "mean")
 
-<<<<<<< HEAD
-    rankdir = exec_utils.get_param_value(Parameters.RANKDIR, parameters, "TB")
-=======
     rankdir = exec_utils.get_param_value(Parameters.RANKDIR, parameters, constants.DEFAULT_RANKDIR_GVIZ)
->>>>>>> b4567171
     bgcolor = exec_utils.get_param_value(Parameters.BGCOLOR, parameters, constants.DEFAULT_BGCOLOR)
     stat_locale = exec_utils.get_param_value(Parameters.STAT_LOCALE, parameters, {})
 
