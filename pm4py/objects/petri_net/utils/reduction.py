--- conflicted
+++ resolved
@@ -1,4 +1,3 @@
-<<<<<<< HEAD
 '''
     This file is part of PM4Py (More Info: https://pm4py.fit.fraunhofer.de).
 
@@ -15,13 +14,10 @@
     You should have received a copy of the GNU General Public License
     along with PM4Py.  If not, see <https://www.gnu.org/licenses/>.
 '''
-from pm4py.objects.petri_net.utils.petri_utils import remove_transition, remove_place, add_arc_from_to
-=======
 from pm4py.objects.petri_net.utils.petri_utils import remove_arc, remove_transition, remove_place, add_arc_from_to, pre_set, post_set, get_arc_type
 from pm4py.objects.petri_net import properties
 import itertools
 from itertools import combinations, chain
->>>>>>> 95d6dc4b
 
 
 def reduce_single_entry_transitions(net):
