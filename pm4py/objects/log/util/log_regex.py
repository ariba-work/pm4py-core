--- conflicted
+++ resolved
@@ -1,4 +1,3 @@
-<<<<<<< HEAD
 '''
     This file is part of PM4Py (More Info: https://pm4py.fit.fraunhofer.de).
 
@@ -15,12 +14,10 @@
     You should have received a copy of the GNU General Public License
     along with PM4Py.  If not, see <https://www.gnu.org/licenses/>.
 '''
-=======
 from typing import Optional, Dict, Any
 
 from pm4py.objects.log.log import EventLog
 from pm4py.util import xes_constants as xes
->>>>>>> ed1e1681
 from pm4py.util.constants import PARAMETER_CONSTANT_ACTIVITY_KEY
 from pm4py.util.regex import SharedObj, get_new_char
 
