--- conflicted
+++ resolved
@@ -199,11 +199,7 @@
         return get.get_trace_attribute_values(log, attribute, parameters=parameters)
 
 
-<<<<<<< HEAD
-def get_variants(log: Union[EventLog, pd.DataFrame]) -> Dict[Tuple[str], List[Trace]]:
-=======
 def get_variants(log: Union[EventLog, pd.DataFrame], activity_key: str = "concept:name", timestamp_key: str = "time:timestamp", case_id_key: str = "case:concept:name") -> Dict[str, List[Trace]]:
->>>>>>> dac6b5d7
     """
     Gets the variants from the log
 
@@ -223,29 +219,7 @@
     variants
         Dictionary of variants along with their count
     """
-<<<<<<< HEAD
-    return get_variants_as_tuples(log)
-=======
-    if type(log) not in [pd.DataFrame, EventLog, EventStream]: raise Exception("the method can be applied only to a traditional event log!")
-    __event_log_deprecation_warning(log)
-
-    import pm4py
-    if pm4py.util.variants_util.VARIANT_SPECIFICATION == pm4py.util.variants_util.VariantsSpecifications.STRING:
-        import warnings
-        warnings.warn('pm4py.get_variants is deprecated. Please use pm4py.get_variants_as_tuples instead.')
-    if pm4py.util.variants_util.VARIANT_SPECIFICATION == pm4py.util.variants_util.VariantsSpecifications.LIST:
-        raise Exception('Please use pm4py.get_variants_as_tuples')
-
-    properties = get_properties(log, activity_key=activity_key, timestamp_key=timestamp_key, case_id_key=case_id_key)
-
-    if check_is_pandas_dataframe(log):
-        check_pandas_dataframe_columns(log)
-        from pm4py.statistics.variants.pandas import get
-        return get.get_variants_count(log, parameters=properties)
-    else:
-        from pm4py.statistics.variants.log import get
-        return get.get_variants(log, parameters=properties)
->>>>>>> dac6b5d7
+    return get_variants_as_tuples(log, activity_key=activity_key, timestamp_key=timestamp_key, case_id_key=case_id_key)
 
 
 def get_variants_as_tuples(log: Union[EventLog, pd.DataFrame], activity_key: str = "concept:name", timestamp_key: str = "time:timestamp", case_id_key: str = "case:concept:name") -> Dict[Tuple[str], List[Trace]]:
