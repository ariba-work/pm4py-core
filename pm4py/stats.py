'''
    This file is part of PM4Py (More Info: https://pm4py.fit.fraunhofer.de).

    PM4Py is free software: you can redistribute it and/or modify
    it under the terms of the GNU General Public License as published by
    the Free Software Foundation, either version 3 of the License, or
    (at your option) any later version.

    PM4Py is distributed in the hope that it will be useful,
    but WITHOUT ANY WARRANTY; without even the implied warranty of
    MERCHANTABILITY or FITNESS FOR A PARTICULAR PURPOSE.  See the
    GNU General Public License for more details.

    You should have received a copy of the GNU General Public License
    along with PM4Py.  If not, see <https://www.gnu.org/licenses/>.
'''
<<<<<<< HEAD
=======
__doc__ = """
The ``pm4py.stats`` module contains the statistics offered in ``pm4py``
"""

>>>>>>> a51bda8b
from typing import Dict, Union, List, Tuple, Collection
from typing import Set, Optional
from collections import Counter

import pandas as pd

from pm4py.objects.log.obj import EventLog, Trace, EventStream
from pm4py.util.pandas_utils import check_is_pandas_dataframe, check_pandas_dataframe_columns, insert_ev_in_tr_index
from pm4py.utils import get_properties, __event_log_deprecation_warning
from pm4py.util import xes_constants, constants
from copy import copy
import deprecation


def get_start_activities(log: Union[EventLog, pd.DataFrame], activity_key: str = "concept:name", timestamp_key: str = "time:timestamp", case_id_key: str = "case:concept:name") -> Dict[str, int]:
    """
    Returns the start activities from a log object

    :param log: Log object
    :param activity_key: attribute to be used for the activity
    :param timestamp_key: attribute to be used for the timestamp
    :param case_id_key: attribute to be used as case identifier
    :rtype: ``Dict[str, int]``

    .. code-block:: python3

        import pm4py

        start_activities = pm4py.get_start_activities(dataframe, activity_key='concept:name', case_id_key='case:concept:name', timestamp_key='time:timestamp')
    """
    if type(log) not in [pd.DataFrame, EventLog, EventStream]: raise Exception("the method can be applied only to a traditional event log!")
    __event_log_deprecation_warning(log)

    properties = get_properties(log, activity_key=activity_key, timestamp_key=timestamp_key, case_id_key=case_id_key)

    if check_is_pandas_dataframe(log):
        check_pandas_dataframe_columns(log, activity_key=activity_key, timestamp_key=timestamp_key, case_id_key=case_id_key)
        from pm4py.statistics.start_activities.pandas import get
        return get.get_start_activities(log, parameters=properties)
    else:
        from pm4py.statistics.start_activities.log import get
        return get.get_start_activities(log, parameters=properties)


def get_end_activities(log: Union[EventLog, pd.DataFrame], activity_key: str = "concept:name", timestamp_key: str = "time:timestamp", case_id_key: str = "case:concept:name") -> Dict[str, int]:
    """
    Returns the end activities of a log

    :param log: Log object
    :param activity_key: attribute to be used for the activity
    :param timestamp_key: attribute to be used for the timestamp
    :param case_id_key: attribute to be used as case identifier
    :rtype: ``Dict[str, int]``

    .. code-block:: python3

        import pm4py

        end_activities = pm4py.get_end_activities(dataframe, activity_key='concept:name', case_id_key='case:concept:name', timestamp_key='time:timestamp')
    """
    if type(log) not in [pd.DataFrame, EventLog, EventStream]: raise Exception("the method can be applied only to a traditional event log!")
    __event_log_deprecation_warning(log)

    properties = get_properties(log, activity_key=activity_key, timestamp_key=timestamp_key, case_id_key=case_id_key)

    if check_is_pandas_dataframe(log):
        check_pandas_dataframe_columns(log, activity_key=activity_key, timestamp_key=timestamp_key, case_id_key=case_id_key)
        from pm4py.statistics.end_activities.pandas import get
        return get.get_end_activities(log, parameters=properties)
    else:
        from pm4py.statistics.end_activities.log import get
        return get.get_end_activities(log, parameters=properties)


def get_event_attributes(log: Union[EventLog, pd.DataFrame]) -> List[str]:
    """
    Returns the attributes at the event level of the log

    :param log: Log object
    :rtype: ``List[str]``

    .. code-block:: python3

        import pm4py

        event_attributes = pm4py.get_event_attributes(dataframe)
    """
    if type(log) not in [pd.DataFrame, EventLog, EventStream]: raise Exception("the method can be applied only to a traditional event log!")
    __event_log_deprecation_warning(log)

    if check_is_pandas_dataframe(log):
        check_pandas_dataframe_columns(log)
        return list(log.columns)
    else:
        from pm4py.statistics.attributes.log import get
        return list(get.get_all_event_attributes_from_log(log))


def get_trace_attributes(log: Union[EventLog, pd.DataFrame]) -> List[str]:
    """
    Gets the attributes at the trace level of a log object

    :param log: Log object
    :rtype: ``List[str]``

    .. code-block:: python3

        import pm4py

        trace_attributes = pm4py.get_trace_attributes(dataframe)
    """
    if type(log) not in [pd.DataFrame, EventLog, EventStream]: raise Exception("the method can be applied only to a traditional event log!")
    __event_log_deprecation_warning(log)

    from pm4py.util import constants
    if check_is_pandas_dataframe(log):
        check_pandas_dataframe_columns(log)
        return [x for x in list(log.columns) if x.startswith(constants.CASE_ATTRIBUTE_PREFIX)]
    else:
        from pm4py.statistics.attributes.log import get
        return list(get.get_all_trace_attributes_from_log(log))


def get_event_attribute_values(log: Union[EventLog, pd.DataFrame], attribute: str, count_once_per_case=False, case_id_key: str = "case:concept:name") -> Dict[str, int]:
    """
    Returns the values for a specified (event) attribute

    :param log: Log object
    :param attribute: attribute
    :param count_once_per_case: If True, consider only an occurrence of the given attribute value inside a case (if there are multiple events sharing the same attribute value, count only 1 occurrence)
    :param case_id_key: attribute to be used as case identifier
    :rtype: ``Dict[str, int]``

    .. code-block:: python3

        import pm4py

        activities = pm4py.get_event_attribute_values(dataframe, 'concept:name', case_id_key='case:concept:name')
    """
    if type(log) not in [pd.DataFrame, EventLog, EventStream]: raise Exception("the method can be applied only to a traditional event log!")
    __event_log_deprecation_warning(log)

    parameters = get_properties(log, case_id_key=case_id_key)
    parameters["keep_once_per_case"] = count_once_per_case
    if check_is_pandas_dataframe(log):
        check_pandas_dataframe_columns(log, case_id_key=case_id_key)
        from pm4py.statistics.attributes.pandas import get
        return get.get_attribute_values(log, attribute, parameters=parameters)
    else:
        from pm4py.statistics.attributes.log import get
        return get.get_attribute_values(log, attribute, parameters=parameters)


def get_trace_attribute_values(log: Union[EventLog, pd.DataFrame], attribute: str, case_id_key: str = "case:concept:name") -> Dict[str, int]:
    """
    Returns the values for a specified trace attribute

    :param log: Log object
    :param attribute: Attribute
    :param case_id_key: attribute to be used as case identifier
    :rtype: ``Dict[str, int]``

    .. code-block:: python3

        import pm4py

        tr_attr_values = pm4py.get_trace_attribute_values(dataframe, 'case:attribute', case_id_key='case:concept:name')
    """
    if type(log) not in [pd.DataFrame, EventLog, EventStream]: raise Exception("the method can be applied only to a traditional event log!")
    __event_log_deprecation_warning(log)

    parameters = get_properties(log, case_id_key=case_id_key)

    if check_is_pandas_dataframe(log):
        check_pandas_dataframe_columns(log, case_id_key=case_id_key)
        from pm4py.statistics.attributes.pandas import get
        return get.get_attribute_values(log, attribute, parameters=parameters)
    else:
        from pm4py.statistics.attributes.log import get
        return get.get_trace_attribute_values(log, attribute, parameters=parameters)


def get_variants(log: Union[EventLog, pd.DataFrame], activity_key: str = "concept:name", timestamp_key: str = "time:timestamp", case_id_key: str = "case:concept:name") -> Dict[Tuple[str], List[Trace]]:
    """
    Gets the variants from the log

    :param log: Event log
    :param activity_key: attribute to be used for the activity
    :param timestamp_key: attribute to be used for the timestamp
    :param case_id_key: attribute to be used as case identifier
    :rtype: ``Dict[Tuple[str], List[Trace]]``

    .. code-block:: python3

        import pm4py

        variants = pm4py.get_variants(dataframe, activity_key='concept:name', case_id_key='case:concept:name', timestamp_key='time:timestamp')
    """
    return get_variants_as_tuples(log, activity_key=activity_key, timestamp_key=timestamp_key, case_id_key=case_id_key)


def get_variants_as_tuples(log: Union[EventLog, pd.DataFrame], activity_key: str = "concept:name", timestamp_key: str = "time:timestamp", case_id_key: str = "case:concept:name") -> Dict[Tuple[str], List[Trace]]:
    """
    Gets the variants from the log (where the keys are tuples and not strings)

    :param log: Event log
    :param activity_key: attribute to be used for the activity
    :param timestamp_key: attribute to be used for the timestamp
    :param case_id_key: attribute to be used as case identifier
    :rtype: ``Dict[Tuple[str], List[Trace]]``

    .. code-block:: python3

        import pm4py

        variants = pm4py.get_variants_as_tuples(dataframe, activity_key='concept:name', case_id_key='case:concept:name', timestamp_key='time:timestamp')
    """
    if type(log) not in [pd.DataFrame, EventLog, EventStream]: raise Exception("the method can be applied only to a traditional event log!")
    __event_log_deprecation_warning(log)

    properties = get_properties(log, activity_key=activity_key, timestamp_key=timestamp_key, case_id_key=case_id_key)

    if check_is_pandas_dataframe(log):
        check_pandas_dataframe_columns(log, activity_key=activity_key, timestamp_key=timestamp_key, case_id_key=case_id_key)
        from pm4py.statistics.variants.pandas import get
        return get.get_variants_count(log, parameters=properties)
    else:
        from pm4py.statistics.variants.log import get
        return get.get_variants(log, parameters=properties)


def get_minimum_self_distances(log: Union[EventLog, pd.DataFrame], activity_key: str = "concept:name", timestamp_key: str = "time:timestamp", case_id_key: str = "case:concept:name") -> Dict[str, int]:
    '''
    This algorithm computes the minimum self-distance for each activity observed in an event log.
    The self distance of a in <a> is infinity, of a in <a,a> is 0, in <a,b,a> is 1, etc.
    The minimum self distance is the minimal observed self distance value in the event log.

    :param log: event log (either pandas.DataFrame, EventLog or EventStream)
    :param activity_key: attribute to be used for the activity
    :param timestamp_key: attribute to be used for the timestamp
    :param case_id_key: attribute to be used as case identifier
    :rtype: ``Dict[str, int]``

    .. code-block:: python3

        import pm4py

        msd = pm4py.get_minimum_self_distances(dataframe, activity_key='concept:name', case_id_key='case:concept:name', timestamp_key='time:timestamp')
    '''
    if type(log) not in [pd.DataFrame, EventLog, EventStream]: raise Exception("the method can be applied only to a traditional event log!")
    __event_log_deprecation_warning(log)

    if check_is_pandas_dataframe(log):
        check_pandas_dataframe_columns(log, activity_key=activity_key, timestamp_key=timestamp_key, case_id_key=case_id_key)

    properties = get_properties(log, activity_key=activity_key, timestamp_key=timestamp_key, case_id_key=case_id_key)

    from pm4py.algo.discovery.minimum_self_distance import algorithm as msd_algo
    return msd_algo.apply(log, parameters=properties)


def get_minimum_self_distance_witnesses(log: Union[EventLog, pd.DataFrame], activity_key: str = "concept:name", timestamp_key: str = "time:timestamp", case_id_key: str = "case:concept:name") -> Dict[str, Set[str]]:
    """
    This function derives the minimum self distance witnesses.
    The self distance of a in <a> is infinity, of a in <a,a> is 0, in <a,b,a> is 1, etc.
    The minimum self distance is the minimal observed self distance value in the event log.
    A 'witness' is an activity that witnesses the minimum self distance.
    For example, if the minimum self distance of activity a in some log L is 2, then,
    if trace <a,b,c,a> is in log L, b and c are a witness of a.

    :param log: Event Log to use
    :param activity_key: attribute to be used for the activity
    :param timestamp_key: attribute to be used for the timestamp
    :param case_id_key: attribute to be used as case identifier
    :rtype: ``Dict[str, Set[str]]``

    .. code-block:: python3

        import pm4py

        msd_wit = pm4py.get_minimum_self_distance_witnesses(dataframe, activity_key='concept:name', case_id_key='case:concept:name', timestamp_key='time:timestamp')
    """
    if type(log) not in [pd.DataFrame, EventLog, EventStream]: raise Exception("the method can be applied only to a traditional event log!")
    __event_log_deprecation_warning(log)

    if check_is_pandas_dataframe(log):
        check_pandas_dataframe_columns(log, activity_key=activity_key, timestamp_key=timestamp_key, case_id_key=case_id_key)

    from pm4py.algo.discovery.minimum_self_distance import algorithm as msd_algo
    from pm4py.algo.discovery.minimum_self_distance import utils as msdw_algo
    return msdw_algo.derive_msd_witnesses(log, msd_algo.apply(log, parameters=get_properties(log, activity_key=activity_key, timestamp_key=timestamp_key, case_id_key=case_id_key)))


def get_case_arrival_average(log: Union[EventLog, pd.DataFrame], activity_key: str = "concept:name", timestamp_key: str = "time:timestamp", case_id_key: str = "case:concept:name") -> float:
    """
    Gets the average difference between the start times of two consecutive cases

    :param log: log object
    :param activity_key: attribute to be used for the activity
    :param timestamp_key: attribute to be used for the timestamp
    :param case_id_key: attribute to be used as case identifier
    :rtype: ``float``

    .. code-block:: python3

        import pm4py

        case_arr_avg = pm4py.get_case_arrival_average(dataframe, activity_key='concept:name', case_id_key='case:concept:name', timestamp_key='time:timestamp')
    """
    if type(log) not in [pd.DataFrame, EventLog, EventStream]: raise Exception("the method can be applied only to a traditional event log!")
    __event_log_deprecation_warning(log)

    properties = get_properties(log, activity_key=activity_key, timestamp_key=timestamp_key, case_id_key=case_id_key)

    if check_is_pandas_dataframe(log):
        check_pandas_dataframe_columns(log, activity_key=activity_key, timestamp_key=timestamp_key, case_id_key=case_id_key)
        from pm4py.statistics.traces.generic.pandas import case_arrival
        return case_arrival.get_case_arrival_avg(log, parameters=properties)
    else:
        from pm4py.statistics.traces.generic.log import case_arrival
        return case_arrival.get_case_arrival_avg(log, parameters=properties)


def get_rework_cases_per_activity(log: Union[EventLog, pd.DataFrame], activity_key: str = "concept:name", timestamp_key: str = "time:timestamp", case_id_key: str = "case:concept:name") -> Dict[str, int]:
    """
    Find out for which activities of the log the rework (more than one occurrence in the trace for the activity)
    occurs.
    The output is a dictionary associating to each of the aforementioned activities
    the number of cases for which the rework occurred.

    :param log: Log object
    :param activity_key: attribute to be used for the activity
    :param timestamp_key: attribute to be used for the timestamp
    :param case_id_key: attribute to be used as case identifier
    :rtype: ``Dict[str, int]``

    .. code-block:: python3

        import pm4py

        rework = pm4py.get_rework_cases_per_activity(dataframe, activity_key='concept:name', case_id_key='case:concept:name', timestamp_key='time:timestamp')
    """
    if type(log) not in [pd.DataFrame, EventLog, EventStream]: raise Exception("the method can be applied only to a traditional event log!")
    __event_log_deprecation_warning(log)

    properties = get_properties(log, activity_key=activity_key, timestamp_key=timestamp_key, case_id_key=case_id_key)

    if check_is_pandas_dataframe(log):
        check_pandas_dataframe_columns(log, activity_key=activity_key, timestamp_key=timestamp_key, case_id_key=case_id_key)
        from pm4py.statistics.rework.pandas import get as rework_get
        return rework_get.apply(log, parameters=properties)
    else:
        from pm4py.statistics.rework.log import get as rework_get
        return rework_get.apply(log, parameters=properties)


@deprecation.deprecated("2.3.0", "3.0.0", details="the get_case_overlap function will be removed in a future release.")
def get_case_overlap(log: Union[EventLog, pd.DataFrame], activity_key: str = "concept:name", timestamp_key: str = "time:timestamp", case_id_key: str = "case:concept:name") -> List[int]:
    """
    Associates to each case in the log the number of cases concurrently open

    :param log: Log object
    :param activity_key: attribute to be used for the activity
    :param timestamp_key: attribute to be used for the timestamp
    :param case_id_key: attribute to be used as case identifier
    :rtype: ``List[int]``

    .. code-block:: python3

        import pm4py

        overlap = pm4py.get_case_overlap(dataframe, activity_key='concept:name', case_id_key='case:concept:name', timestamp_key='time:timestamp')
    """
    if type(log) not in [pd.DataFrame, EventLog, EventStream]: raise Exception("the method can be applied only to a traditional event log!")
    __event_log_deprecation_warning(log)

    properties = get_properties(log, activity_key=activity_key, timestamp_key=timestamp_key, case_id_key=case_id_key)

    if check_is_pandas_dataframe(log):
        check_pandas_dataframe_columns(log, activity_key=activity_key, timestamp_key=timestamp_key, case_id_key=case_id_key)
        from pm4py.statistics.overlap.cases.pandas import get as cases_overlap
        return cases_overlap.apply(log, parameters=properties)
    else:
        from pm4py.statistics.overlap.cases.log import get as cases_overlap
        return cases_overlap.apply(log, parameters=properties)


def get_cycle_time(log: Union[EventLog, pd.DataFrame], activity_key: str = "concept:name", timestamp_key: str = "time:timestamp", case_id_key: str = "case:concept:name") -> float:
    """
    Calculates the cycle time of the event log.

    The definition that has been followed is the one proposed in:
    https://www.presentationeze.com/presentations/lean-manufacturing-just-in-time/lean-manufacturing-just-in-time-full-details/process-cycle-time-analysis/calculate-cycle-time/#:~:text=Cycle%20time%20%3D%20Average%20time%20between,is%2024%20minutes%20on%20average.

    So:
    Cycle time  = Average time between completion of units.

    Example taken from the website:
    Consider a manufacturing facility, which is producing 100 units of product per 40 hour week.
    The average throughput rate is 1 unit per 0.4 hours, which is one unit every 24 minutes.
    Therefore the cycle time is 24 minutes on average.

    :param log: Log object
    :param activity_key: attribute to be used for the activity
    :param timestamp_key: attribute to be used for the timestamp
    :param case_id_key: attribute to be used as case identifier
    :rtype: ``float``

    .. code-block:: python3

        import pm4py

        cycle_time = pm4py.get_cycle_time(dataframe, activity_key='concept:name', case_id_key='case:concept:name', timestamp_key='time:timestamp')
    """
    if type(log) not in [pd.DataFrame, EventLog, EventStream]: raise Exception("the method can be applied only to a traditional event log!")
    __event_log_deprecation_warning(log)

    properties = get_properties(log, activity_key=activity_key, timestamp_key=timestamp_key, case_id_key=case_id_key)

    if check_is_pandas_dataframe(log):
        check_pandas_dataframe_columns(log, activity_key=activity_key, timestamp_key=timestamp_key, case_id_key=case_id_key)
        from pm4py.statistics.traces.cycle_time.pandas import get as cycle_time
        return cycle_time.apply(log, parameters=properties)
    else:
        from pm4py.statistics.traces.cycle_time.log import get as cycle_time
        return cycle_time.apply(log, parameters=properties)


def get_all_case_durations(log: Union[EventLog, pd.DataFrame], business_hours: bool = False, business_hour_slots=constants.DEFAULT_BUSINESS_HOUR_SLOTS, activity_key: str = "concept:name", timestamp_key: str = "time:timestamp", case_id_key: str = "case:concept:name") -> List[float]:
    """
    Gets the durations of the cases in the event log

    :param log: Event log
    :param business_hours: Enables/disables the computation based on the business hours (default: False)
    :param business_hour_slots: work schedule of the company, provided as a list of tuples where each tuple represents one time slot of business hours. One slot i.e. one tuple consists of one start and one end time given in seconds since week start, e.g. [(7 * 60 * 60, 17 * 60 * 60), ((24 + 7) * 60 * 60, (24 + 12) * 60 * 60), ((24 + 13) * 60 * 60, (24 + 17) * 60 * 60),] meaning that business hours are Mondays 07:00 - 17:00 and Tuesdays 07:00 - 12:00 and 13:00 - 17:00
    :param activity_key: attribute to be used for the activity
    :param timestamp_key: attribute to be used for the timestamp
    :param case_id_key: attribute to be used as case identifier
    :rtype: ``List[float]``

    .. code-block:: python3

        import pm4py

        case_durations = pm4py.get_all_case_durations(dataframe, activity_key='concept:name', case_id_key='case:concept:name', timestamp_key='time:timestamp')
    """
    if type(log) not in [pd.DataFrame, EventLog, EventStream]: raise Exception("the method can be applied only to a traditional event log!")
    __event_log_deprecation_warning(log)

    properties = get_properties(log, activity_key=activity_key, timestamp_key=timestamp_key, case_id_key=case_id_key)
    properties["business_hours"] = business_hours
    properties["business_hour_slots"] = business_hour_slots
    if check_is_pandas_dataframe(log):
        check_pandas_dataframe_columns(log, activity_key=activity_key, timestamp_key=timestamp_key, case_id_key=case_id_key)
        from pm4py.statistics.traces.generic.pandas import case_statistics
        cd = case_statistics.get_cases_description(log, parameters=properties)
        return sorted([x["caseDuration"] for x in cd.values()])
    else:
        from pm4py.statistics.traces.generic.log import case_statistics
        return case_statistics.get_all_case_durations(log, parameters=properties)


def get_case_duration(log: Union[EventLog, pd.DataFrame], case_id: str, business_hours: bool = False, business_hour_slots=constants.DEFAULT_BUSINESS_HOUR_SLOTS, activity_key: str = "concept:name", timestamp_key: str = "time:timestamp", case_id_key: Optional[str] = None) -> float:
    """
    Gets the duration of a specific case

    :param log: Event log
    :param case_id: Case identifier
    :param business_hours: Enables/disables the computation based on the business hours (default: False)
    :param business_hour_slots: work schedule of the company, provided as a list of tuples where each tuple represents one time slot of business hours. One slot i.e. one tuple consists of one start and one end time given in seconds since week start, e.g. [(7 * 60 * 60, 17 * 60 * 60), ((24 + 7) * 60 * 60, (24 + 12) * 60 * 60), ((24 + 13) * 60 * 60, (24 + 17) * 60 * 60),] meaning that business hours are Mondays 07:00 - 17:00 and Tuesdays 07:00 - 12:00 and 13:00 - 17:00
    :param activity_key: attribute to be used for the activity
    :param timestamp_key: attribute to be used for the timestamp
    :param case_id_key: attribute to be used as case identifier
    :rtype: ``float``

    .. code-block:: python3

        import pm4py

        duration = pm4py.get_case_duration(dataframe, 'case 1', activity_key='concept:name', case_id_key='case:concept:name', timestamp_key='time:timestamp')
    """
    if type(log) not in [pd.DataFrame, EventLog, EventStream]: raise Exception("the method can be applied only to a traditional event log!")
    __event_log_deprecation_warning(log)

    properties = get_properties(log, activity_key=activity_key, timestamp_key=timestamp_key, case_id_key=case_id_key)
    properties["business_hours"] = business_hours
    properties["business_hour_slots"] = business_hour_slots
    if check_is_pandas_dataframe(log):
        check_pandas_dataframe_columns(log, activity_key=activity_key, timestamp_key=timestamp_key, case_id_key=case_id_key)
        from pm4py.statistics.traces.generic.pandas import case_statistics
        cd = case_statistics.get_cases_description(log, parameters=properties)
        return cd[case_id]["caseDuration"]
    else:
        from pm4py.statistics.traces.generic.log import case_statistics
        cd = case_statistics.get_cases_description(log, parameters=properties)
        return cd[case_id]["caseDuration"]


def get_activity_position_summary(log: Union[EventLog, pd.DataFrame], activity: str, activity_key: str = "concept:name", timestamp_key: str = "time:timestamp", case_id_key: str = "case:concept:name") -> Dict[int, int]:
    """
    Given an event log, returns a dictionary which summarize the positions
    of the activities in the different cases of the event log.
    E.g., if an activity happens 1000 times in the position 1 (the second event of a case),
    and 500 times in the position 2 (the third event of a case), then the returned dictionary would be:
    {1: 1000, 2: 500}

    :param log: Event log object / Pandas dataframe
    :param activity: Activity to consider
    :param activity_key: attribute to be used for the activity
    :param timestamp_key: attribute to be used for the timestamp
    :param case_id_key: attribute to be used as case identifier
    :rtype: ``Dict[int, int]``

    .. code-block:: python3

        import pm4py

        act_pos = pm4py.get_activity_position_summary(dataframe, 'Act. A', activity_key='concept:name', case_id_key='case:concept:name', timestamp_key='time:timestamp')
    """
    if type(log) not in [pd.DataFrame, EventLog, EventStream]: raise Exception("the method can be applied only to a traditional event log!")
    __event_log_deprecation_warning(log)

    if check_is_pandas_dataframe(log):
        check_pandas_dataframe_columns(log, activity_key=activity_key, timestamp_key=timestamp_key, case_id_key=case_id_key)
        log = insert_ev_in_tr_index(log, case_id_key, "@@index_in_trace")
        ret = log[log[activity_key] == activity]["@@index_in_trace"].value_counts().to_dict()
        return ret
    else:
        ret = Counter()
        for trace in log:
            for i in range(len(trace)):
                this_act = trace[i][activity_key]
                if this_act == activity:
                    ret[i] += 1
        return dict(ret)<|MERGE_RESOLUTION|>--- conflicted
+++ resolved
@@ -14,13 +14,10 @@
     You should have received a copy of the GNU General Public License
     along with PM4Py.  If not, see <https://www.gnu.org/licenses/>.
 '''
-<<<<<<< HEAD
-=======
 __doc__ = """
 The ``pm4py.stats`` module contains the statistics offered in ``pm4py``
 """
 
->>>>>>> a51bda8b
 from typing import Dict, Union, List, Tuple, Collection
 from typing import Set, Optional
 from collections import Counter
