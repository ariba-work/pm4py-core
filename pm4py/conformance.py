--- conflicted
+++ resolved
@@ -14,14 +14,9 @@
     You should have received a copy of the GNU General Public License
     along with PM4Py.  If not, see <https://www.gnu.org/licenses/>.
 '''
-<<<<<<< HEAD
-import warnings
-from typing import List, Dict, Any, Union
-=======
 __doc__ = """
 The ``pm4py.conformance`` module contains the conformance checking algorithms implemented in ``pm4py``
 """
->>>>>>> a51bda8b
 
 import warnings
 from typing import List, Dict, Any, Union, Optional, Tuple, Set
