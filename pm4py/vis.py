'''
    This file is part of PM4Py (More Info: https://pm4py.fit.fraunhofer.de).

    PM4Py is free software: you can redistribute it and/or modify
    it under the terms of the GNU General Public License as published by
    the Free Software Foundation, either version 3 of the License, or
    (at your option) any later version.

    PM4Py is distributed in the hope that it will be useful,
    but WITHOUT ANY WARRANTY; without even the implied warranty of
    MERCHANTABILITY or FITNESS FOR A PARTICULAR PURPOSE.  See the
    GNU General Public License for more details.

    You should have received a copy of the GNU General Public License
    along with PM4Py.  If not, see <https://www.gnu.org/licenses/>.
'''
__doc__ = """
The ``pm4py.vis`` module contains the visualizations offered in ``pm4py``
"""

import os
import sys
from typing import Optional
from typing import Union, List, Dict, Any, Tuple, Set

import pandas as pd

from pm4py.objects.bpmn.obj import BPMN
from pm4py.objects.heuristics_net.obj import HeuristicsNet
from pm4py.objects.log.obj import EventLog, EventStream
from pm4py.objects.petri_net.obj import PetriNet, Marking
from pm4py.objects.process_tree.obj import ProcessTree
from pm4py.util.pandas_utils import check_is_pandas_dataframe, check_pandas_dataframe_columns
from pm4py.utils import get_properties
from pm4py.objects.transition_system.obj import TransitionSystem
from pm4py.objects.trie.obj import Trie
from pm4py.objects.ocel.obj import OCEL
from pm4py.objects.org.sna.obj import SNA
from pm4py.util import constants

import deprecation


def view_petri_net(petri_net: PetriNet, initial_marking: Optional[Marking] = None,
                   final_marking: Optional[Marking] = None, format: str = constants.DEFAULT_FORMAT_GVIZ_VIEW, bgcolor: str = "white",
<<<<<<< HEAD
                   decorations: Dict[Any, Any] = None, debug: bool = False, rankdir: str = "LR"):
=======
                   decorations: Dict[Any, Any] = None, debug: bool = False, rankdir: str = constants.DEFAULT_RANKDIR_GVIZ):
>>>>>>> b4567171
    """
    Views a (composite) Petri net

    :param petri_net: Petri net
    :param initial_marking: Initial marking
    :param final_marking: Final marking
    :param format: Format of the output picture (if html is provided, GraphvizJS is used to render the visualization in an HTML page)
    :param bgcolor: Background color of the visualization (default: white)
    :param decorations: Decorations (color, label) associated to the elements of the Petri net
    :param debug: Boolean enabling/disabling the debug mode (show place and transition's names)
    :param rankdir: sets the direction of the graph ("LR" for left-to-right; "TB" for top-to-bottom)

    .. code-block:: python3

        import pm4py

        net, im, fm = pm4py.discover_petri_net_inductive(dataframe, activity_key='concept:name', case_id_key='case:concept:name', timestamp_key='time:timestamp')
        pm4py.view_petri_net(net, im, fm, format='svg')
    """
    format = str(format).lower()
    from pm4py.visualization.petri_net import visualizer as pn_visualizer
    gviz = pn_visualizer.apply(petri_net, initial_marking, final_marking,
                               parameters={pn_visualizer.Variants.WO_DECORATION.value.Parameters.FORMAT: format, "bgcolor": bgcolor, "decorations": decorations, "debug": debug, "set_rankdir": rankdir})
    pn_visualizer.view(gviz)


def save_vis_petri_net(petri_net: PetriNet, initial_marking: Marking, final_marking: Marking, file_path: str, bgcolor: str = "white",
<<<<<<< HEAD
                   decorations: Dict[Any, Any] = None, debug: bool = False, rankdir: str = "LR"):
=======
                   decorations: Dict[Any, Any] = None, debug: bool = False, rankdir: str = constants.DEFAULT_RANKDIR_GVIZ):
>>>>>>> b4567171
    """
    Saves a Petri net visualization to a file

    :param petri_net: Petri net
    :param initial_marking: Initial marking
    :param final_marking: Final marking
    :param file_path: Destination path
    :param bgcolor: Background color of the visualization (default: white)
    :param decorations: Decorations (color, label) associated to the elements of the Petri net
    :param debug: Boolean enabling/disabling the debug mode (show place and transition's names)
    :param rankdir: sets the direction of the graph ("LR" for left-to-right; "TB" for top-to-bottom)

    .. code-block:: python3

        import pm4py

        net, im, fm = pm4py.discover_petri_net_inductive(dataframe, activity_key='concept:name', case_id_key='case:concept:name', timestamp_key='time:timestamp')
        pm4py.save_vis_petri_net(net, im, fm, 'petri_net.png')
    """
    file_path = str(file_path)
    format = os.path.splitext(file_path)[1][1:].lower()
    from pm4py.visualization.petri_net import visualizer as pn_visualizer
    gviz = pn_visualizer.apply(petri_net, initial_marking, final_marking,
                               parameters={pn_visualizer.Variants.WO_DECORATION.value.Parameters.FORMAT: format, "bgcolor": bgcolor, "decorations": decorations, "debug": debug, "set_rankdir": rankdir})
    pn_visualizer.save(gviz, file_path)


def view_performance_dfg(dfg: dict, start_activities: dict, end_activities: dict, format: str = constants.DEFAULT_FORMAT_GVIZ_VIEW,
<<<<<<< HEAD
                         aggregation_measure="mean", bgcolor: str = "white", rankdir: str = "TB"):
=======
                         aggregation_measure="mean", bgcolor: str = "white", rankdir: str = constants.DEFAULT_RANKDIR_GVIZ):
>>>>>>> b4567171
    """
    Views a performance DFG

    :param dfg: DFG object
    :param start_activities: Start activities
    :param end_activities: End activities
    :param format: Format of the output picture (if html is provided, GraphvizJS is used to render the visualization in an HTML page)
    :param aggregation_measure: Aggregation measure (default: mean): mean, median, min, max, sum, stdev
    :param bgcolor: Background color of the visualization (default: white)
    :param rankdir: sets the direction of the graph ("LR" for left-to-right; "TB" for top-to-bottom)

    .. code-block:: python3

        import pm4py

        performance_dfg, start_activities, end_activities = pm4py.discover_performance_dfg(dataframe, case_id_key='case:concept:name', activity_key='concept:name', timestamp_key='time:timestamp')
        pm4py.view_performance_dfg(performance_dfg, start_activities, end_activities, format='svg')
    """
    format = str(format).lower()
    from pm4py.visualization.dfg import visualizer as dfg_visualizer
    from pm4py.visualization.dfg.variants import performance as dfg_perf_visualizer
    dfg_parameters = dfg_perf_visualizer.Parameters
    parameters = {}
    parameters[dfg_parameters.FORMAT] = format
    parameters[dfg_parameters.START_ACTIVITIES] = start_activities
    parameters[dfg_parameters.END_ACTIVITIES] = end_activities
    parameters[dfg_parameters.AGGREGATION_MEASURE] = aggregation_measure
    parameters["bgcolor"] = bgcolor
    parameters["rankdir"] = rankdir
    gviz = dfg_perf_visualizer.apply(dfg, parameters=parameters)
    dfg_visualizer.view(gviz)


def save_vis_performance_dfg(dfg: dict, start_activities: dict, end_activities: dict, file_path: str,
<<<<<<< HEAD
                         aggregation_measure="mean", bgcolor: str = "white", rankdir: str = "TB"):
=======
                         aggregation_measure="mean", bgcolor: str = "white", rankdir: str = constants.DEFAULT_RANKDIR_GVIZ):
>>>>>>> b4567171
    """
    Saves the visualization of a performance DFG

    :param dfg: DFG object
    :param start_activities: Start activities
    :param end_activities: End activities
    :param file_path: Destination path
    :param aggregation_measure: Aggregation measure (default: mean): mean, median, min, max, sum, stdev
    :param bgcolor: Background color of the visualization (default: white)
    :param rankdir: sets the direction of the graph ("LR" for left-to-right; "TB" for top-to-bottom)

    .. code-block:: python3

        import pm4py

        performance_dfg, start_activities, end_activities = pm4py.discover_performance_dfg(dataframe, case_id_key='case:concept:name', activity_key='concept:name', timestamp_key='time:timestamp')
        pm4py.save_vis_performance_dfg(performance_dfg, start_activities, end_activities, 'perf_dfg.png')
    """
    file_path = str(file_path)
    format = os.path.splitext(file_path)[1][1:].lower()
    from pm4py.visualization.dfg import visualizer as dfg_visualizer
    from pm4py.visualization.dfg.variants import performance as dfg_perf_visualizer
    dfg_parameters = dfg_perf_visualizer.Parameters
    parameters = {}
    parameters[dfg_parameters.FORMAT] = format
    parameters[dfg_parameters.START_ACTIVITIES] = start_activities
    parameters[dfg_parameters.END_ACTIVITIES] = end_activities
    parameters[dfg_parameters.AGGREGATION_MEASURE] = aggregation_measure
    parameters["bgcolor"] = bgcolor
    parameters["rankdir"] = rankdir
    gviz = dfg_perf_visualizer.apply(dfg, parameters=parameters)
    dfg_visualizer.save(gviz, file_path)


<<<<<<< HEAD
def view_dfg(dfg: dict, start_activities: dict, end_activities: dict, format: str = constants.DEFAULT_FORMAT_GVIZ_VIEW, bgcolor: str = "white", max_num_edges: int = sys.maxsize, rankdir: str = "TB"):
=======
def view_dfg(dfg: dict, start_activities: dict, end_activities: dict, format: str = constants.DEFAULT_FORMAT_GVIZ_VIEW, bgcolor: str = "white", max_num_edges: int = sys.maxsize, rankdir: str = constants.DEFAULT_RANKDIR_GVIZ):
>>>>>>> b4567171
    """
    Views a (composite) DFG

    :param dfg: DFG object
    :param start_activities: Start activities
    :param end_activities: End activities
    :param format: Format of the output picture (if html is provided, GraphvizJS is used to render the visualization in an HTML page)
    :param bgcolor: Background color of the visualization (default: white)
    :param max_num_edges: maximum number of edges to represent in the graph
    :param rankdir: sets the direction of the graph ("LR" for left-to-right; "TB" for top-to-bottom)

    .. code-block:: python3

        import pm4py

        dfg, start_activities, end_activities = pm4py.discover_dfg(dataframe, case_id_key='case:concept:name', activity_key='concept:name', timestamp_key='time:timestamp')
        pm4py.view_dfg(dfg, start_activities, end_activities, format='svg')
    """
    format = str(format).lower()
    from pm4py.visualization.dfg import visualizer as dfg_visualizer
    dfg_parameters = dfg_visualizer.Variants.FREQUENCY.value.Parameters
    parameters = {}
    parameters[dfg_parameters.FORMAT] = format
    parameters[dfg_parameters.START_ACTIVITIES] = start_activities
    parameters[dfg_parameters.END_ACTIVITIES] = end_activities
    parameters["bgcolor"] = bgcolor
    parameters["rankdir"] = rankdir
    parameters["maxNoOfEdgesInDiagram"] = max_num_edges
    gviz = dfg_visualizer.apply(dfg, variant=dfg_visualizer.Variants.FREQUENCY,
                                parameters=parameters)
    dfg_visualizer.view(gviz)


<<<<<<< HEAD
def save_vis_dfg(dfg: dict, start_activities: dict, end_activities: dict, file_path: str, bgcolor: str = "white", max_num_edges: int = sys.maxsize, rankdir: str = "TB"):
=======
def save_vis_dfg(dfg: dict, start_activities: dict, end_activities: dict, file_path: str, bgcolor: str = "white", max_num_edges: int = sys.maxsize, rankdir: str = constants.DEFAULT_RANKDIR_GVIZ):
>>>>>>> b4567171
    """
    Saves a DFG visualization to a file

    :param dfg: DFG object
    :param start_activities: Start activities
    :param end_activities: End activities
    :param file_path: Destination path
    :param bgcolor: Background color of the visualization (default: white)
    :param max_num_edges: maximum number of edges to represent in the graph
    :param rankdir: sets the direction of the graph ("LR" for left-to-right; "TB" for top-to-bottom)

    .. code-block:: python3

        import pm4py

        dfg, start_activities, end_activities = pm4py.discover_dfg(dataframe, case_id_key='case:concept:name', activity_key='concept:name', timestamp_key='time:timestamp')
        pm4py.save_vis_dfg(dfg, start_activities, end_activities, 'dfg.png')
    """
    file_path = str(file_path)
    format = os.path.splitext(file_path)[1][1:].lower()
    from pm4py.visualization.dfg import visualizer as dfg_visualizer
    dfg_parameters = dfg_visualizer.Variants.FREQUENCY.value.Parameters
    parameters = {}
    parameters[dfg_parameters.FORMAT] = format
    parameters[dfg_parameters.START_ACTIVITIES] = start_activities
    parameters[dfg_parameters.END_ACTIVITIES] = end_activities
    parameters["bgcolor"] = bgcolor
    parameters["rankdir"] = rankdir
    parameters["maxNoOfEdgesInDiagram"] = max_num_edges
    gviz = dfg_visualizer.apply(dfg, variant=dfg_visualizer.Variants.FREQUENCY,
                                parameters=parameters)
    dfg_visualizer.save(gviz, file_path)


<<<<<<< HEAD
def view_process_tree(tree: ProcessTree, format: str = constants.DEFAULT_FORMAT_GVIZ_VIEW, bgcolor: str = "white", rankdir: str = "TB"):
=======
def view_process_tree(tree: ProcessTree, format: str = constants.DEFAULT_FORMAT_GVIZ_VIEW, bgcolor: str = "white", rankdir: str = constants.DEFAULT_RANKDIR_GVIZ):
>>>>>>> b4567171
    """
    Views a process tree

    :param tree: Process tree
    :param format: Format of the visualization (if html is provided, GraphvizJS is used to render the visualization in an HTML page)
    :param bgcolor: Background color of the visualization (default: white)
    :param rankdir: sets the direction of the graph ("LR" for left-to-right; "TB" for top-to-bottom)

    .. code-block:: python3

        import pm4py

        process_tree = pm4py.discover_process_tree_inductive(dataframe, activity_key='concept:name', case_id_key='case:concept:name', timestamp_key='time:timestamp')
        pm4py.view_process_tree(process_tree, format='svg')
    """
    format = str(format).lower()
    from pm4py.visualization.process_tree import visualizer as pt_visualizer
    parameters = pt_visualizer.Variants.WO_DECORATION.value.Parameters
    gviz = pt_visualizer.apply(tree, parameters={parameters.FORMAT: format, "bgcolor": bgcolor, "rankdir": rankdir})
    pt_visualizer.view(gviz)


<<<<<<< HEAD
def save_vis_process_tree(tree: ProcessTree, file_path: str, bgcolor: str = "white", rankdir: str = "TB"):
=======
def save_vis_process_tree(tree: ProcessTree, file_path: str, bgcolor: str = "white", rankdir: str = constants.DEFAULT_RANKDIR_GVIZ):
>>>>>>> b4567171
    """
    Saves the visualization of a process tree

    :param tree: Process tree
    :param file_path: Destination path
    :param bgcolor: Background color of the visualization (default: white)
    :param rankdir: sets the direction of the graph ("LR" for left-to-right; "TB" for top-to-bottom)

    .. code-block:: python3

        import pm4py

        process_tree = pm4py.discover_process_tree_inductive(dataframe, activity_key='concept:name', case_id_key='case:concept:name', timestamp_key='time:timestamp')
        pm4py.save_vis_process_tree(process_tree, 'process_tree.png')
    """
    file_path = str(file_path)
    format = os.path.splitext(file_path)[1][1:].lower()
    from pm4py.visualization.process_tree import visualizer as pt_visualizer
    parameters = pt_visualizer.Variants.WO_DECORATION.value.Parameters
    gviz = pt_visualizer.apply(tree, parameters={parameters.FORMAT: format, "bgcolor": bgcolor, "rankdir": rankdir})
    pt_visualizer.save(gviz, file_path)


<<<<<<< HEAD
def save_vis_bpmn(bpmn_graph: BPMN, file_path: str, bgcolor: str = "white", rankdir: str = "LR"):
=======
def save_vis_bpmn(bpmn_graph: BPMN, file_path: str, bgcolor: str = "white", rankdir: str = constants.DEFAULT_RANKDIR_GVIZ):
>>>>>>> b4567171
    """
    Saves the visualization of a BPMN graph

    :param bpmn_graph: BPMN graph
    :param file_path: Destination path
    :param bgcolor: Background color of the visualization (default: white)
    :param rankdir: sets the direction of the graph ("LR" for left-to-right; "TB" for top-to-bottom)

    .. code-block:: python3

        import pm4py

        bpmn_graph = pm4py.discover_bpmn_inductive(dataframe, activity_key='concept:name', case_id_key='case:concept:name', timestamp_key='time:timestamp')
        pm4py.save_vis_bpmn(bpmn_graph, 'trial.bpmn')
    """
    file_path = str(file_path)
    format = os.path.splitext(file_path)[1][1:].lower()
    from pm4py.visualization.bpmn import visualizer as bpmn_visualizer
    parameters = bpmn_visualizer.Variants.CLASSIC.value.Parameters
    gviz = bpmn_visualizer.apply(bpmn_graph, parameters={parameters.FORMAT: format, "bgcolor": bgcolor, "rankdir": rankdir})
    bpmn_visualizer.save(gviz, file_path)


<<<<<<< HEAD
def view_bpmn(bpmn_graph: BPMN, format: str = constants.DEFAULT_FORMAT_GVIZ_VIEW, bgcolor: str = "white", rankdir: str = "LR"):
=======
def view_bpmn(bpmn_graph: BPMN, format: str = constants.DEFAULT_FORMAT_GVIZ_VIEW, bgcolor: str = "white", rankdir: str = constants.DEFAULT_RANKDIR_GVIZ):
>>>>>>> b4567171
    """
    Views a BPMN graph

    :param bpmn_graph: BPMN graph
    :param format: Format of the visualization (if html is provided, GraphvizJS is used to render the visualization in an HTML page)
    :param bgcolor: Background color of the visualization (default: white)
    :param rankdir: sets the direction of the graph ("LR" for left-to-right; "TB" for top-to-bottom)

    .. code-block:: python3

        import pm4py

        bpmn_graph = pm4py.discover_bpmn_inductive(dataframe, activity_key='concept:name', case_id_key='case:concept:name', timestamp_key='time:timestamp')
        pm4py.view_bpmn(bpmn_graph)
    """
    format = str(format).lower()
    from pm4py.visualization.bpmn import visualizer as bpmn_visualizer
    parameters = bpmn_visualizer.Variants.CLASSIC.value.Parameters
    gviz = bpmn_visualizer.apply(bpmn_graph, parameters={parameters.FORMAT: format, "bgcolor": bgcolor, "rankdir": rankdir})
    bpmn_visualizer.view(gviz)


def view_heuristics_net(heu_net: HeuristicsNet, format: str = "png", bgcolor: str = "white"):
    """
    Views an heuristics net

    :param heu_net: Heuristics net
    :param format: Format of the visualization
    :param bgcolor: Background color of the visualization (default: white)

    .. code-block:: python3

        import pm4py

        heu_net = pm4py.discover_heuristics_net(dataframe, activity_key='concept:name', case_id_key='case:concept:name', timestamp_key='time:timestamp')
        pm4py.view_heuristics_net(heu_net, format='svg')
    """
    format = str(format).lower()
    from pm4py.visualization.heuristics_net import visualizer as hn_visualizer
    parameters = hn_visualizer.Variants.PYDOTPLUS.value.Parameters
    gviz = hn_visualizer.apply(heu_net, parameters={parameters.FORMAT: format, "bgcolor": bgcolor})
    hn_visualizer.view(gviz)


def save_vis_heuristics_net(heu_net: HeuristicsNet, file_path: str, bgcolor: str = "white"):
    """
    Saves the visualization of an heuristics net

    :param heu_net: Heuristics net
    :param file_path: Destination path
    :param bgcolor: Background color of the visualization (default: white)

    .. code-block:: python3

        import pm4py

        heu_net = pm4py.discover_heuristics_net(dataframe, activity_key='concept:name', case_id_key='case:concept:name', timestamp_key='time:timestamp')
        pm4py.save_vis_heuristics_net(heu_net, 'heu.png')
    """
    file_path = str(file_path)
    format = os.path.splitext(file_path)[1][1:].lower()
    from pm4py.visualization.heuristics_net import visualizer as hn_visualizer
    parameters = hn_visualizer.Variants.PYDOTPLUS.value.Parameters
    gviz = hn_visualizer.apply(heu_net, parameters={parameters.FORMAT: format, "bgcolor": bgcolor})
    hn_visualizer.save(gviz, file_path)


def __dotted_attribute_selection(log: Union[EventLog, pd.DataFrame], attributes):
    """
    Default attribute selection for the dotted chart
    """
    if type(log) not in [pd.DataFrame, EventLog, EventStream]: raise Exception("the method can be applied only to a traditional event log!")

    if check_is_pandas_dataframe(log):
        check_pandas_dataframe_columns(log)

    if attributes is None:
        from pm4py.util import xes_constants
        from pm4py.objects.log.util import sorting
        from pm4py.objects.conversion.log import converter
        log = converter.apply(log, variant=converter.Variants.TO_EVENT_LOG)
        log = sorting.sort_timestamp(log, xes_constants.DEFAULT_TIMESTAMP_KEY)
        for index, trace in enumerate(log):
            trace.attributes["@@index"] = index
        attributes = ["time:timestamp", "case:@@index", "concept:name"]
    return log, attributes


def view_dotted_chart(log: Union[EventLog, pd.DataFrame], format: str = "png", attributes=None, bgcolor: str = "white", show_legend: bool = True):
    """
    Displays the dotted chart

    The dotted chart is a classic visualization of the events inside an event log across different dimensions. Each event of the event log is corresponding to a point. The dimensions are projected on a graph having:
    - X axis: the values of the first dimension are represented there.
    - Y-axis: the values of the second dimension are represented there.
    - Color: the values of the third dimension are represented as different colors for the points of the dotted chart.

    The values can be either string, numeric or date values, and are managed accordingly by the dotted chart.
    The dotted chart can be built on different attributes. A convenient choice for the dotted chart is to visualize the distribution of cases and events over the time, with the following choices:
    - X-axis: the timestamp of the event.
    - Y-axis: the index of the case inside the event log.
    - Color: the activity of the event.

    The aforementioned choice permits to identify visually patterns such as:
    - Batches.
    - Variations in the case arrival rate.
    - Variations in the case finishing rate.

    :param log: Event log
    :param format: Image format
    :param attributes: Attributes that should be used to construct the dotted chart. If None, the default dotted chart will be shown: x-axis: time y-axis: cases (in order of occurrence in the event log) color: activity. For custom attributes, use a list of attributes of the form [x-axis attribute, y-axis attribute, color attribute], e.g., ["concept:name", "org:resource", "concept:name"])
    :param bgcolor: background color to be used in the dotted chart
    :param show_legend: boolean (enables/disables showing the legend)

    .. code-block:: python3

        import pm4py

        pm4py.view_dotted_chart(dataframe, format='svg')
        pm4py.view_dotted_chart(dataframe, attributes=['time:timestamp', 'concept:name', 'org:resource'])
    """
    format = str(format).lower()

    if type(log) not in [pd.DataFrame, EventLog, EventStream]: raise Exception("the method can be applied only to a traditional event log!")

    if check_is_pandas_dataframe(log):
        check_pandas_dataframe_columns(log)

    log, attributes = __dotted_attribute_selection(log, attributes)

    parameters = {}
    parameters["format"] = format
    parameters["bgcolor"] = bgcolor
    parameters["show_legend"] = show_legend

    from pm4py.visualization.dotted_chart import visualizer as dotted_chart_visualizer
    gviz = dotted_chart_visualizer.apply(log, attributes, parameters=parameters)
    dotted_chart_visualizer.view(gviz)


def save_vis_dotted_chart(log: Union[EventLog, pd.DataFrame], file_path: str, attributes=None, bgcolor: str = "white", show_legend: bool = True):
    """
    Saves the visualization of the dotted chart

    The dotted chart is a classic visualization of the events inside an event log across different dimensions. Each event of the event log is corresponding to a point. The dimensions are projected on a graph having:
    - X axis: the values of the first dimension are represented there.
    - Y-axis: the values of the second dimension are represented there.
    - Color: the values of the third dimension are represented as different colors for the points of the dotted chart.

    The values can be either string, numeric or date values, and are managed accordingly by the dotted chart.
    The dotted chart can be built on different attributes. A convenient choice for the dotted chart is to visualize the distribution of cases and events over the time, with the following choices:
    - X-axis: the timestamp of the event.
    - Y-axis: the index of the case inside the event log.
    - Color: the activity of the event.

    The aforementioned choice permits to identify visually patterns such as:
    - Batches.
    - Variations in the case arrival rate.
    - Variations in the case finishing rate.

    :param log: Event log
    :param file_path: Destination path
    :param attributes: Attributes that should be used to construct the dotted chart (for example, ["concept:name", "org:resource"])
    :param bgcolor: background color to be used in the dotted chart
    :param show_legend: boolean (enables/disables showing the legend)

    .. code-block:: python3

        import pm4py

        pm4py.save_vis_dotted_chart(dataframe, 'dotted.png', attributes=['time:timestamp', 'concept:name', 'org:resource'])
    """
    file_path = str(file_path)
    if type(log) not in [pd.DataFrame, EventLog, EventStream]: raise Exception("the method can be applied only to a traditional event log!")

    if check_is_pandas_dataframe(log):
        check_pandas_dataframe_columns(log)

    format = os.path.splitext(file_path)[1][1:].lower()
    log, attributes = __dotted_attribute_selection(log, attributes)

    parameters = {}
    parameters["format"] = format
    parameters["bgcolor"] = bgcolor
    parameters["show_legend"] = show_legend

    from pm4py.visualization.dotted_chart import visualizer as dotted_chart_visualizer
    gviz = dotted_chart_visualizer.apply(log, attributes, parameters=parameters)
    dotted_chart_visualizer.save(gviz, file_path)


def view_sna(sna_metric: SNA, variant_str: Optional[str] = None):
    """
    Represents a SNA metric (.html)

    :param sna_metric: Values of the metric
    :param variant_str: variant to be used (default: pyvis)

    .. code-block:: python3

        import pm4py

        metric = pm4py.discover_subcontracting_network(dataframe, resource_key='org:resource', timestamp_key='time:timestamp', case_id_key='case:concept:name')
        pm4py.view_sna(metric)
    """
    if variant_str is None:
        if constants.DEFAULT_GVIZ_VIEW == "matplotlib_view":
            variant_str = "networkx"
        else:
            variant_str = "pyvis"

    from pm4py.visualization.sna import visualizer as sna_visualizer
    variant = sna_visualizer.Variants.PYVIS
    if variant_str == "networkx":
        variant = sna_visualizer.Variants.NETWORKX
    gviz = sna_visualizer.apply(sna_metric, variant=variant)
    sna_visualizer.view(gviz, variant=variant)


def save_vis_sna(sna_metric: SNA, file_path: str, variant_str: Optional[str] = None):
    """
    Saves the visualization of a SNA metric in a .html file

    :param sna_metric: Values of the metric
    :param file_path: Destination path
    :param variant_str: variant to be used (default: pyvis)

    .. code-block:: python3

        import pm4py

        metric = pm4py.discover_subcontracting_network(dataframe, resource_key='org:resource', timestamp_key='time:timestamp', case_id_key='case:concept:name')
        pm4py.save_vis_sna(metric, 'sna.png')
    """
    file_path = str(file_path)

    if variant_str is None:
        if constants.DEFAULT_GVIZ_VIEW == "matplotlib_view":
            variant_str = "networkx"
        else:
            variant_str = "pyvis"

    from pm4py.visualization.sna import visualizer as sna_visualizer
    variant = sna_visualizer.Variants.PYVIS
    if variant_str == "networkx":
        variant = sna_visualizer.Variants.NETWORKX

    gviz = sna_visualizer.apply(sna_metric, variant=variant)
    sna_visualizer.save(gviz, file_path, variant=variant)


def view_case_duration_graph(log: Union[EventLog, pd.DataFrame], format: str = "png", activity_key="concept:name", timestamp_key="time:timestamp", case_id_key="case:concept:name"):
    """
    Visualizes the case duration graph

    :param log: Log object
    :param format: Format of the visualization (png, svg, ...)
    :param activity_key: attribute to be used as activity
    :param case_id_key: attribute to be used as case identifier
    :param timestamp_key: attribute to be used as timestamp

    .. code-block:: python3

        import pm4py

        pm4py.view_case_duration_graph(dataframe, format='svg', activity_key='concept:name', case_id_key='case:concept:name', timestamp_key='time:timestamp')
    """
    format = str(format).lower()

    if type(log) not in [pd.DataFrame, EventLog, EventStream]: raise Exception("the method can be applied only to a traditional event log!")

    if check_is_pandas_dataframe(log):
        check_pandas_dataframe_columns(log, activity_key=activity_key, case_id_key=case_id_key, timestamp_key=timestamp_key)
        from pm4py.statistics.traces.generic.pandas import case_statistics
        graph = case_statistics.get_kde_caseduration(log, parameters=get_properties(log, activity_key=activity_key, case_id_key=case_id_key, timestamp_key=timestamp_key))
    else:
        from pm4py.statistics.traces.generic.log import case_statistics
        graph = case_statistics.get_kde_caseduration(log, parameters=get_properties(log, activity_key=activity_key, case_id_key=case_id_key, timestamp_key=timestamp_key))
    from pm4py.visualization.graphs import visualizer as graphs_visualizer
    graph_vis = graphs_visualizer.apply(graph[0], graph[1], variant=graphs_visualizer.Variants.CASES,
                                        parameters={"format": format})
    graphs_visualizer.view(graph_vis)


def save_vis_case_duration_graph(log: Union[EventLog, pd.DataFrame], file_path: str, activity_key="concept:name", timestamp_key="time:timestamp", case_id_key="case:concept:name"):
    """
    Saves the case duration graph in the specified path

    :param log: Log object
    :param file_path: Destination path
    :param activity_key: attribute to be used as activity
    :param case_id_key: attribute to be used as case identifier
    :param timestamp_key: attribute to be used as timestamp

    .. code-block:: python3

        import pm4py

        pm4py.save_vis_case_duration_graph(dataframe, 'duration.png', activity_key='concept:name', case_id_key='case:concept:name', timestamp_key='time:timestamp')
    """
    file_path = str(file_path)
    if type(log) not in [pd.DataFrame, EventLog, EventStream]: raise Exception("the method can be applied only to a traditional event log!")

    if check_is_pandas_dataframe(log):
        check_pandas_dataframe_columns(log, activity_key=activity_key, case_id_key=case_id_key, timestamp_key=timestamp_key)
        from pm4py.statistics.traces.generic.pandas import case_statistics
        graph = case_statistics.get_kde_caseduration(log, parameters=get_properties(log, activity_key=activity_key, case_id_key=case_id_key, timestamp_key=timestamp_key))
    else:
        from pm4py.statistics.traces.generic.log import case_statistics
        graph = case_statistics.get_kde_caseduration(log, parameters=get_properties(log, activity_key=activity_key, case_id_key=case_id_key, timestamp_key=timestamp_key))
    format = os.path.splitext(file_path)[1][1:].lower()
    from pm4py.visualization.graphs import visualizer as graphs_visualizer
    graph_vis = graphs_visualizer.apply(graph[0], graph[1], variant=graphs_visualizer.Variants.CASES,
                                        parameters={"format": format})
    graphs_visualizer.save(graph_vis, file_path)


def view_events_per_time_graph(log: Union[EventLog, pd.DataFrame], format: str = "png", activity_key="concept:name", timestamp_key="time:timestamp", case_id_key="case:concept:name"):
    """
    Visualizes the events per time graph

    :param log: Log object
    :param format: Format of the visualization (png, svg, ...)
    :param activity_key: attribute to be used as activity
    :param case_id_key: attribute to be used as case identifier
    :param timestamp_key: attribute to be used as timestamp

    .. code-block:: python3

        import pm4py

        pm4py.view_events_per_time_graph(dataframe, format='svg', activity_key='concept:name', case_id_key='case:concept:name', timestamp_key='time:timestamp')
    """
    format = str(format).lower()

    if type(log) not in [pd.DataFrame, EventLog, EventStream]: raise Exception("the method can be applied only to a traditional event log!")

    if check_is_pandas_dataframe(log):
        check_pandas_dataframe_columns(log, activity_key=activity_key, case_id_key=case_id_key, timestamp_key=timestamp_key)
        from pm4py.statistics.attributes.pandas import get as attributes_get
        graph = attributes_get.get_kde_date_attribute(log, parameters=get_properties(log, activity_key=activity_key, case_id_key=case_id_key, timestamp_key=timestamp_key))
    else:
        from pm4py.statistics.attributes.log import get as attributes_get
        graph = attributes_get.get_kde_date_attribute(log, parameters=get_properties(log, activity_key=activity_key, case_id_key=case_id_key, timestamp_key=timestamp_key))
    from pm4py.visualization.graphs import visualizer as graphs_visualizer
    graph_vis = graphs_visualizer.apply(graph[0], graph[1], variant=graphs_visualizer.Variants.DATES,
                                        parameters={"format": format})
    graphs_visualizer.view(graph_vis)


def save_vis_events_per_time_graph(log: Union[EventLog, pd.DataFrame], file_path: str, activity_key="concept:name", timestamp_key="time:timestamp", case_id_key="case:concept:name"):
    """
    Saves the events per time graph in the specified path

    :param log: Log object
    :param file_path: Destination path
    :param activity_key: attribute to be used as activity
    :param case_id_key: attribute to be used as case identifier
    :param timestamp_key: attribute to be used as timestamp

    .. code-block:: python3

        import pm4py

        pm4py.save_vis_events_per_time_graph(dataframe, 'ev_time.png', activity_key='concept:name', case_id_key='case:concept:name', timestamp_key='time:timestamp')
    """
    file_path = str(file_path)
    if type(log) not in [pd.DataFrame, EventLog, EventStream]: raise Exception("the method can be applied only to a traditional event log!")

    if check_is_pandas_dataframe(log):
        check_pandas_dataframe_columns(log, activity_key=activity_key, case_id_key=case_id_key, timestamp_key=timestamp_key)
        from pm4py.statistics.attributes.pandas import get as attributes_get
        graph = attributes_get.get_kde_date_attribute(log, attribute=timestamp_key, parameters=get_properties(log, activity_key=activity_key, case_id_key=case_id_key, timestamp_key=timestamp_key))
    else:
        from pm4py.statistics.attributes.log import get as attributes_get
        graph = attributes_get.get_kde_date_attribute(log, attribute=timestamp_key, parameters=get_properties(log, activity_key=activity_key, case_id_key=case_id_key, timestamp_key=timestamp_key))
    format = os.path.splitext(file_path)[1][1:].lower()
    from pm4py.visualization.graphs import visualizer as graphs_visualizer
    graph_vis = graphs_visualizer.apply(graph[0], graph[1], variant=graphs_visualizer.Variants.DATES,
                                        parameters={"format": format})
    graphs_visualizer.save(graph_vis, file_path)


def view_performance_spectrum(log: Union[EventLog, pd.DataFrame], activities: List[str], format: str = "png", activity_key: str = "concept:name", timestamp_key: str = "time:timestamp", case_id_key: str = "case:concept:name", bgcolor: str = "white"):
    """
    Displays the performance spectrum

    The performance spectrum is a novel visualization of the performance of the process of the time elapsed between different activities in the process executions. The performance spectrum has initially been described in:

    Denisov, Vadim, et al. "The Performance Spectrum Miner: Visual Analytics for Fine-Grained Performance Analysis of Processes." BPM (Dissertation/Demos/Industry). 2018.

    :param perf_spectrum: Performance spectrum
    :param format: Format of the visualization (png, svg ...)
    :param activity_key: attribute to be used for the activity
    :param timestamp_key: attribute to be used for the timestamp
    :param case_id_key: attribute to be used as case identifier
    :param activity_key: attribute to be used as activity
    :param case_id_key: attribute to be used as case identifier
    :param timestamp_key: attribute to be used as timestamp
    :param bgcolor: Background color of the visualization (default: white)

    .. code-block:: python3

        import pm4py

        pm4py.view_performance_spectrum(dataframe, ['Act. A', 'Act. C', 'Act. D'], format='svg', activity_key='concept:name', case_id_key='case:concept:name', timestamp_key='time:timestamp')
    """
    format = str(format).lower()

    if type(log) not in [pd.DataFrame, EventLog, EventStream]: raise Exception("the method can be applied only to a traditional event log!")

    if check_is_pandas_dataframe(log):
        check_pandas_dataframe_columns(log, activity_key=activity_key, case_id_key=case_id_key, timestamp_key=timestamp_key)

    properties = get_properties(log, activity_key=activity_key, case_id_key=case_id_key, timestamp_key=timestamp_key)

    from pm4py.algo.discovery.performance_spectrum import algorithm as performance_spectrum
    perf_spectrum = performance_spectrum.apply(log, activities, parameters=properties)
    from pm4py.visualization.performance_spectrum import visualizer as perf_spectrum_visualizer
    from pm4py.visualization.performance_spectrum.variants import neato
    gviz = perf_spectrum_visualizer.apply(perf_spectrum, parameters={neato.Parameters.FORMAT.value: format, "bgcolor": bgcolor})
    perf_spectrum_visualizer.view(gviz)


def save_vis_performance_spectrum(log: Union[EventLog, pd.DataFrame], activities: List[str], file_path: str, activity_key: str = "concept:name", timestamp_key: str = "time:timestamp", case_id_key: str = "case:concept:name", bgcolor: str = "white"):
    """
    Saves the visualization of the performance spectrum to a file

    The performance spectrum is a novel visualization of the performance of the process of the time elapsed between different activities in the process executions. The performance spectrum has initially been described in:

    Denisov, Vadim, et al. "The Performance Spectrum Miner: Visual Analytics for Fine-Grained Performance Analysis of Processes." BPM (Dissertation/Demos/Industry). 2018.

    :param log: Event log
    :param activities: List of activities (in order) that is used to build the performance spectrum
    :param file_path: Destination path (including the extension)
    :param activity_key: attribute to be used for the activity
    :param timestamp_key: attribute to be used for the timestamp
    :param case_id_key: attribute to be used as case identifier
    :param bgcolor: Background color of the visualization (default: white)

    .. code-block:: python3

        import pm4py

        pm4py.save_vis_performance_spectrum(dataframe, ['Act. A', 'Act. C', 'Act. D'], 'perf_spec.png', activity_key='concept:name', case_id_key='case:concept:name', timestamp_key='time:timestamp')
    """
    file_path = str(file_path)
    if type(log) not in [pd.DataFrame, EventLog, EventStream]: raise Exception("the method can be applied only to a traditional event log!")

    if check_is_pandas_dataframe(log):
        check_pandas_dataframe_columns(log, activity_key=activity_key, case_id_key=case_id_key, timestamp_key=timestamp_key)

    properties = get_properties(log, activity_key=activity_key, case_id_key=case_id_key, timestamp_key=timestamp_key)

    from pm4py.algo.discovery.performance_spectrum import algorithm as performance_spectrum
    perf_spectrum = performance_spectrum.apply(log, activities, parameters=properties)
    from pm4py.visualization.performance_spectrum import visualizer as perf_spectrum_visualizer
    from pm4py.visualization.performance_spectrum.variants import neato
    format = os.path.splitext(file_path)[1][1:].lower()
    gviz = perf_spectrum_visualizer.apply(perf_spectrum, parameters={neato.Parameters.FORMAT.value: format, "bgcolor": bgcolor})
    perf_spectrum_visualizer.save(gviz, file_path)


def __builds_events_distribution_graph(log: Union[EventLog, pd.DataFrame], parameters, distr_type: str = "days_week"):
    """
    Internal method to build the events distribution graph
    """
    if type(log) not in [pd.DataFrame, EventLog, EventStream]: raise Exception("the method can be applied only to a traditional event log!")

    if distr_type == "days_month":
        title = "Distribution of the Events over the Days of a Month";
        x_axis = "Day of month";
        y_axis = "Number of Events"
    elif distr_type == "months":
        title = "Distribution of the Events over the Months";
        x_axis = "Month";
        y_axis = "Number of Events"
    elif distr_type == "years":
        title = "Distribution of the Events over the Years";
        x_axis = "Year";
        y_axis = "Number of Events"
    elif distr_type == "hours":
        title = "Distribution of the Events over the Hours";
        x_axis = "Hour (of day)";
        y_axis = "Number of Events"
    elif distr_type == "days_week":
        title = "Distribution of the Events over the Days of a Week";
        x_axis = "Day of the Week";
        y_axis = "Number of Events"
    elif distr_type == "weeks":
        title = "Distribution of the Events over the Weeks of a Year";
        x_axis = "Week of the Year";
        y_axis = "Number of Events"
    else:
        raise Exception("unsupported distribution specified.")

    if check_is_pandas_dataframe(log):
        check_pandas_dataframe_columns(log)
        from pm4py.statistics.attributes.pandas import get as attributes_get
        x, y = attributes_get.get_events_distribution(log, distr_type=distr_type, parameters=parameters)
    else:
        from pm4py.statistics.attributes.log import get as attributes_get
        x, y = attributes_get.get_events_distribution(log, distr_type=distr_type, parameters=parameters)

    return title, x_axis, y_axis, x, y


def view_events_distribution_graph(log: Union[EventLog, pd.DataFrame], distr_type: str = "days_week", format="png", activity_key="concept:name", timestamp_key="time:timestamp", case_id_key="case:concept:name"):
    """
    Shows the distribution of the events in the specified dimension

    Observing the distribution of events over time permits to infer useful information about the work shifts, the working days, and the period of the year that are more or less busy.

    :param log: Event log
    :param distr_type: Type of distribution (default: days_week): - days_month => Gets the distribution of the events among the days of a month (from 1 to 31) - months => Gets the distribution of the events among the months (from 1 to 12) - years => Gets the distribution of the events among the years of the event log - hours => Gets the distribution of the events among the hours of a day (from 0 to 23) - days_week => Gets the distribution of the events among the days of a week (from Monday to Sunday) - weeks => Gets the distribution of the events among the weeks of a year (from 0 to 52)
    :param format: Format of the visualization (default: png)
    :param activity_key: attribute to be used as activity
    :param case_id_key: attribute to be used as case identifier
    :param timestamp_key: attribute to be used as timestamp

    .. code-block:: python3

        import pm4py

        pm4py.view_events_distribution_graph(dataframe, format='svg', distr_type='days_week', activity_key='concept:name', case_id_key='case:concept:name', timestamp_key='time:timestamp')
    """
    format = str(format).lower()

    if type(log) not in [pd.DataFrame, EventLog, EventStream]: raise Exception("the method can be applied only to a traditional event log!")

    if check_is_pandas_dataframe(log):
        check_pandas_dataframe_columns(log, activity_key=activity_key, case_id_key=case_id_key, timestamp_key=timestamp_key)

    parameters = get_properties(log, activity_key=activity_key, case_id_key=case_id_key, timestamp_key=timestamp_key)
    title, x_axis, y_axis, x, y = __builds_events_distribution_graph(log, parameters, distr_type)
    parameters["title"] = title;
    parameters["x_axis"] = x_axis;
    parameters["y_axis"] = y_axis;
    parameters["format"] = format
    from pm4py.visualization.graphs import visualizer as graphs_visualizer
    gviz = graphs_visualizer.apply(x, y, variant=graphs_visualizer.Variants.BARPLOT, parameters=parameters)
    graphs_visualizer.view(gviz)


def save_vis_events_distribution_graph(log: Union[EventLog, pd.DataFrame], file_path: str,
                                       distr_type: str = "days_week", activity_key="concept:name", timestamp_key="time:timestamp", case_id_key="case:concept:name"):
    """
    Saves the distribution of the events in a picture file

    Observing the distribution of events over time permits to infer useful information about the work shifts, the working days, and the period of the year that are more or less busy.

    :param log: Event log
    :param file_path: Destination path (including the extension)
    :param distr_type: Type of distribution (default: days_week): - days_month => Gets the distribution of the events among the days of a month (from 1 to 31) - months => Gets the distribution of the events among the months (from 1 to 12) - years => Gets the distribution of the events among the years of the event log - hours => Gets the distribution of the events among the hours of a day (from 0 to 23) - days_week => Gets the distribution of the events among the days of a week (from Monday to Sunday)
    :param activity_key: attribute to be used as activity
    :param case_id_key: attribute to be used as case identifier
    :param timestamp_key: attribute to be used as timestamp

    .. code-block:: python3

        import pm4py

        pm4py.save_vis_events_distribution_graph(dataframe, 'ev_distr_graph.png', distr_type='days_week', activity_key='concept:name', case_id_key='case:concept:name', timestamp_key='time:timestamp')
    """
    file_path = str(file_path)
    if type(log) not in [pd.DataFrame, EventLog, EventStream]: raise Exception("the method can be applied only to a traditional event log!")

    if check_is_pandas_dataframe(log):
        check_pandas_dataframe_columns(log, activity_key=activity_key, case_id_key=case_id_key, timestamp_key=timestamp_key)

    format = os.path.splitext(file_path)[1][1:].lower()
    parameters = get_properties(log, activity_key=activity_key, case_id_key=case_id_key, timestamp_key=timestamp_key)
    title, x_axis, y_axis, x, y = __builds_events_distribution_graph(log, parameters, distr_type)
    parameters["title"] = title;
    parameters["x_axis"] = x_axis;
    parameters["y_axis"] = y_axis;
    parameters["format"] = format
    from pm4py.visualization.graphs import visualizer as graphs_visualizer
    gviz = graphs_visualizer.apply(x, y, variant=graphs_visualizer.Variants.BARPLOT, parameters=parameters)
    graphs_visualizer.save(gviz, file_path)


<<<<<<< HEAD
def view_ocdfg(ocdfg: Dict[str, Any], annotation: str = "frequency", act_metric: str = "events", edge_metric="event_couples", act_threshold: int = 0, edge_threshold: int = 0, performance_aggregation: str = "mean", format: str = constants.DEFAULT_FORMAT_GVIZ_VIEW, bgcolor: str = "white", rankdir: str = "LR"):
=======
def view_ocdfg(ocdfg: Dict[str, Any], annotation: str = "frequency", act_metric: str = "events", edge_metric="event_couples", act_threshold: int = 0, edge_threshold: int = 0, performance_aggregation: str = "mean", format: str = constants.DEFAULT_FORMAT_GVIZ_VIEW, bgcolor: str = "white", rankdir: str = constants.DEFAULT_RANKDIR_GVIZ):
>>>>>>> b4567171
    """
    Views an OC-DFG (object-centric directly-follows graph) with the provided configuration.

    Object-centric directly-follows multigraphs are a composition of directly-follows graphs for the single object type, which can be annotated with different metrics considering the entities of an object-centric event log (i.e., events, unique objects, total objects).

    :param ocdfg: Object-centric directly-follows graph
    :param annotation: The annotation to use for the visualization. Values: - "frequency": frequency annotation - "performance": performance annotation
    :param act_metric: The metric to use for the activities. Available values: - "events" => number of events (default) - "unique_objects" => number of unique objects - "total_objects" => number of total objects
    :param edge_metric: The metric to use for the edges. Available values: - "event_couples" => number of event couples (default) - "unique_objects" => number of unique objects - "total_objects" => number of total objects
    :param act_threshold: The threshold to apply on the activities frequency (default: 0). Only activities having a frequency >= than this are kept in the graph.
    :param edge_threshold: The threshold to apply on the edges frequency (default 0). Only edges having a frequency >= than this are kept in the graph.
    :param performance_aggregation: The aggregation measure to use for the performance: mean, median, min, max, sum
    :param format: The format of the output visualization (if html is provided, GraphvizJS is used to render the visualization in an HTML page)
    :param bgcolor: Background color of the visualization (default: white)
    :param rankdir: sets the direction of the graph ("LR" for left-to-right; "TB" for top-to-bottom)

    .. code-block:: python3

        import pm4py

        ocdfg = pm4py.discover_ocdfg(ocel)
        pm4py.view_ocdfg(ocdfg, annotation='frequency', format='svg')
    """
    format = str(format).lower()

    from pm4py.visualization.ocel.ocdfg import visualizer
    from pm4py.visualization.ocel.ocdfg.variants import classic
    parameters = {}
    parameters[classic.Parameters.FORMAT] = format
    parameters[classic.Parameters.ANNOTATION] = annotation
    parameters[classic.Parameters.ACT_METRIC] = act_metric
    parameters[classic.Parameters.EDGE_METRIC] = edge_metric
    parameters[classic.Parameters.ACT_THRESHOLD] = act_threshold
    parameters[classic.Parameters.EDGE_THRESHOLD] = edge_threshold
    parameters[classic.Parameters.PERFORMANCE_AGGREGATION_MEASURE] = performance_aggregation
    parameters["bgcolor"] = bgcolor
    parameters["rankdir"] = rankdir
    gviz = classic.apply(ocdfg, parameters=parameters)
    visualizer.view(gviz)


<<<<<<< HEAD
def save_vis_ocdfg(ocdfg: Dict[str, Any], file_path: str, annotation: str = "frequency", act_metric: str = "events", edge_metric="event_couples", act_threshold: int = 0, edge_threshold: int = 0, performance_aggregation: str = "mean", bgcolor: str = "white", rankdir="LR"):
=======
def save_vis_ocdfg(ocdfg: Dict[str, Any], file_path: str, annotation: str = "frequency", act_metric: str = "events", edge_metric="event_couples", act_threshold: int = 0, edge_threshold: int = 0, performance_aggregation: str = "mean", bgcolor: str = "white", rankdir: str = constants.DEFAULT_RANKDIR_GVIZ):
>>>>>>> b4567171
    """
    Saves the visualization of an OC-DFG (object-centric directly-follows graph) with the provided configuration.

    Object-centric directly-follows multigraphs are a composition of directly-follows graphs for the single object type, which can be annotated with different metrics considering the entities of an object-centric event log (i.e., events, unique objects, total objects).

    :param ocdfg: Object-centric directly-follows graph
    :param file_path: Destination path (including the extension)
    :param annotation: The annotation to use for the visualization. Values: - "frequency": frequency annotation - "performance": performance annotation
    :param act_metric: The metric to use for the activities. Available values: - "events" => number of events (default) - "unique_objects" => number of unique objects - "total_objects" => number of total objects
    :param edge_metric: The metric to use for the edges. Available values: - "event_couples" => number of event couples (default) - "unique_objects" => number of unique objects - "total_objects" => number of total objects
    :param act_threshold: The threshold to apply on the activities frequency (default: 0). Only activities having a frequency >= than this are kept in the graph.
    :param edge_threshold: The threshold to apply on the edges frequency (default 0). Only edges having a frequency >= than this are kept in the graph.
    :param performance_aggregation: The aggregation measure to use for the performance: mean, median, min, max, sum
    :param bgcolor: Background color of the visualization (default: white)
    :param rankdir: sets the direction of the graph ("LR" for left-to-right; "TB" for top-to-bottom)

    .. code-block:: python3

        import pm4py

        ocdfg = pm4py.discover_ocdfg(ocel)
        pm4py.save_vis_ocdfg(ocdfg, 'ocdfg.png', annotation='frequency')
    """
    file_path = str(file_path)
    format = os.path.splitext(file_path)[1][1:].lower()
    from pm4py.visualization.ocel.ocdfg import visualizer
    from pm4py.visualization.ocel.ocdfg.variants import classic
    parameters = {}
    parameters[classic.Parameters.FORMAT] = format
    parameters[classic.Parameters.ANNOTATION] = annotation
    parameters[classic.Parameters.ACT_METRIC] = act_metric
    parameters[classic.Parameters.EDGE_METRIC] = edge_metric
    parameters[classic.Parameters.ACT_THRESHOLD] = act_threshold
    parameters[classic.Parameters.EDGE_THRESHOLD] = edge_threshold
    parameters[classic.Parameters.PERFORMANCE_AGGREGATION_MEASURE] = performance_aggregation
    parameters["bgcolor"] = bgcolor
    parameters["rankdir"] = rankdir
    gviz = classic.apply(ocdfg, parameters=parameters)
    visualizer.save(gviz, file_path)


<<<<<<< HEAD
def view_ocpn(ocpn: Dict[str, Any], format: str = constants.DEFAULT_FORMAT_GVIZ_VIEW, bgcolor: str = "white", rankdir: str = "LR"):
=======
def view_ocpn(ocpn: Dict[str, Any], format: str = constants.DEFAULT_FORMAT_GVIZ_VIEW, bgcolor: str = "white", rankdir: str = constants.DEFAULT_RANKDIR_GVIZ):
>>>>>>> b4567171
    """
    Visualizes on the screen the object-centric Petri net

    :param ocpn: Object-centric Petri net
    :param format: Format of the visualization (if html is provided, GraphvizJS is used to render the visualization in an HTML page)
    :param bgcolor: Background color of the visualization (default: white)
    :param rankdir: sets the direction of the graph ("LR" for left-to-right; "TB" for top-to-bottom)

    .. code-block:: python3

        import pm4py

        ocpn = pm4py.discover_oc_petri_net(ocel)
        pm4py.view_ocpn(ocpn, format='svg')
    """
    format = str(format).lower()

    from pm4py.visualization.ocel.ocpn import visualizer as ocpn_visualizer
    gviz = ocpn_visualizer.apply(ocpn, parameters={"format": format, "bgcolor": bgcolor, "rankdir": rankdir})
    ocpn_visualizer.view(gviz)


<<<<<<< HEAD
def save_vis_ocpn(ocpn: Dict[str, Any], file_path: str, bgcolor: str = "white", rankdir: str = "LR"):
=======
def save_vis_ocpn(ocpn: Dict[str, Any], file_path: str, bgcolor: str = "white", rankdir: str = constants.DEFAULT_RANKDIR_GVIZ):
>>>>>>> b4567171
    """
    Saves the visualization of the object-centric Petri net into a file

    :param ocpn: Object-centric Petri net
    :param file_path: Target path of the visualization
    :param bgcolor: Background color of the visualization (default: white)
    :param rankdir: sets the direction of the graph ("LR" for left-to-right; "TB" for top-to-bottom)

    .. code-block:: python3

        import pm4py

        ocpn = pm4py.discover_oc_petri_net(ocel)
        pm4py.save_vis_ocpn(ocpn, 'ocpn.png')
    """
    file_path = str(file_path)
    format = os.path.splitext(file_path)[1][1:].lower()
    from pm4py.visualization.ocel.ocpn import visualizer as ocpn_visualizer
    gviz = ocpn_visualizer.apply(ocpn, parameters={"format": format, "bgcolor": bgcolor, "rankdir": rankdir})
    ocpn_visualizer.save(gviz, file_path)


def view_network_analysis(network_analysis: Dict[Tuple[str, str], Dict[str, Any]], variant: str = "frequency", format: str = constants.DEFAULT_FORMAT_GVIZ_VIEW, activity_threshold: int = 1, edge_threshold: int = 1, bgcolor: str = "white"):
    """
    Visualizes the network analysis

    :param network_analysis: Network analysis
    :param variant: Variant of the visualization: - frequency (if the discovered network analysis contains the frequency of the interactions) - performance (if the discovered network analysis contains the performance of the interactions)
    :param format: Format of the visualization (if html is provided, GraphvizJS is used to render the visualization in an HTML page)
    :param activity_threshold: The minimum number of occurrences for an activity to be included (default: 1)
    :param edge_threshold: The minimum number of occurrences for an edge to be included (default: 1)
    :param bgcolor: Background color of the visualization (default: white)

    .. code-block:: python3

        import pm4py

        net_ana = pm4py.discover_network_analysis(dataframe, out_column='case:concept:name', in_column='case:concept:name', node_column_source='org:resource', node_column_target='org:resource', edge_column='concept:name')
        pm4py.view_network_analysis(net_ana, format='svg')
    """
    format = str(format).lower()

    from pm4py.visualization.network_analysis import visualizer as network_analysis_visualizer
    variant = network_analysis_visualizer.Variants.PERFORMANCE if variant == "performance" else network_analysis_visualizer.Variants.FREQUENCY
    gviz = network_analysis_visualizer.apply(network_analysis, variant=variant, parameters={"format": format, "activity_threshold": activity_threshold, "edge_threshold": edge_threshold, "bgcolor": bgcolor})
    network_analysis_visualizer.view(gviz)


def save_vis_network_analysis(network_analysis: Dict[Tuple[str, str], Dict[str, Any]], file_path: str, variant: str = "frequency", activity_threshold: int = 1, edge_threshold: int = 1, bgcolor: str = "white"):
    """
    Saves the visualization of the network analysis

    :param network_analysis: Network analysis
    :param file_path: Target path of the visualization
    :param variant: Variant of the visualization: - frequency (if the discovered network analysis contains the frequency of the interactions) - performance (if the discovered network analysis contains the performance of the interactions)
    :param activity_threshold: The minimum number of occurrences for an activity to be included (default: 1)
    :param edge_threshold: The minimum number of occurrences for an edge to be included (default: 1)
    :param bgcolor: Background color of the visualization (default: white)

    .. code-block:: python3

        import pm4py

        net_ana = pm4py.discover_network_analysis(dataframe, out_column='case:concept:name', in_column='case:concept:name', node_column_source='org:resource', node_column_target='org:resource', edge_column='concept:name')
        pm4py.save_vis_network_analysis(net_ana, 'net_ana.png')
    """
    file_path = str(file_path)
    format = os.path.splitext(file_path)[1][1:].lower()
    from pm4py.visualization.network_analysis import visualizer as network_analysis_visualizer
    variant = network_analysis_visualizer.Variants.PERFORMANCE if variant == "performance" else network_analysis_visualizer.Variants.FREQUENCY
    gviz = network_analysis_visualizer.apply(network_analysis, variant=variant, parameters={"format": format, "activity_threshold": activity_threshold, "edge_threshold": edge_threshold, "bgcolor": bgcolor})
    network_analysis_visualizer.save(gviz, file_path)


def view_transition_system(transition_system: TransitionSystem, format: str = constants.DEFAULT_FORMAT_GVIZ_VIEW, bgcolor: str = "white"):
    """
    Views a transition system

    :param transition_system: Transition system
    :param format: Format of the visualization (if html is provided, GraphvizJS is used to render the visualization in an HTML page)
    :param bgcolor: Background color of the visualization (default: white)

    .. code-block:: python3

        import pm4py

        transition_system = pm4py.discover_transition_system(dataframe, activity_key='concept:name', case_id_key='case:concept:name', timestamp_key='time:timestamp')
        pm4py.view_transition_system(transition_system, format='svg')
    """
    format = str(format).lower()

    from pm4py.visualization.transition_system import visualizer as ts_visualizer
    gviz = ts_visualizer.apply(transition_system, parameters={"format": format, "bgcolor": bgcolor})
    ts_visualizer.view(gviz)


def save_vis_transition_system(transition_system: TransitionSystem, file_path: str, bgcolor: str = "white"):
    """
    Persists the visualization of a transition system

    :param transition_system: Transition system
    :param file_path: Destination path
    :param bgcolor: Background color of the visualization (default: white)

    .. code-block:: python3

        import pm4py

        transition_system = pm4py.discover_transition_system(dataframe, activity_key='concept:name', case_id_key='case:concept:name', timestamp_key='time:timestamp')
        pm4py.save_vis_transition_system(transition_system, 'trans_system.png')
    """
    file_path = str(file_path)
    format = os.path.splitext(file_path)[1][1:].lower()
    from pm4py.visualization.transition_system import visualizer as ts_visualizer
    gviz = ts_visualizer.apply(transition_system, parameters={"format": format, "bgcolor": bgcolor})
    ts_visualizer.save(gviz, file_path)


def view_prefix_tree(trie: Trie, format: str = constants.DEFAULT_FORMAT_GVIZ_VIEW, bgcolor: str = "white"):
    """
    Views a prefix tree

    :param prefix_tree: Prefix tree
    :param format: Format of the visualization (if html is provided, GraphvizJS is used to render the visualization in an HTML page)
    :param bgcolor: Background color of the visualization (default: white)

    .. code-block:: python3

        import pm4py

        prefix_tree = pm4py.discover_prefix_tree(dataframe, activity_key='concept:name', case_id_key='case:concept:name', timestamp_key='time:timestamp')
        pm4py.view_prefix_tree(prefix_tree, format='svg')
    """
    format = str(format).lower()

    from pm4py.visualization.trie import visualizer as trie_visualizer
    gviz = trie_visualizer.apply(trie, parameters={"format": format, "bgcolor": bgcolor})
    trie_visualizer.view(gviz)


def save_vis_prefix_tree(trie: Trie, file_path: str, bgcolor: str = "white"):
    """
    Persists the visualization of a prefix tree

    :param prefix_tree: Prefix tree
    :param file_path: Destination path
    :param bgcolor: Background color of the visualization (default: white)

    .. code-block:: python3

        import pm4py

        prefix_tree = pm4py.discover_prefix_tree(dataframe, activity_key='concept:name', case_id_key='case:concept:name', timestamp_key='time:timestamp')
        pm4py.save_vis_prefix_tree(prefix_tree, 'trie.png')
    """
    file_path = str(file_path)
    format = os.path.splitext(file_path)[1][1:].lower()
    from pm4py.visualization.trie import visualizer as trie_visualizer
    gviz = trie_visualizer.apply(trie, parameters={"format": format, "bgcolor": bgcolor})
    trie_visualizer.save(gviz, file_path)


def view_alignments(log: Union[EventLog, pd.DataFrame], aligned_traces: List[Dict[str, Any]], format: str = "png"):
    """
    Views the alignment table as a figure

    :param log: event log
    :param aligned_traces: results of an alignment
    :param format: format of the visualization (default: png)


    .. code-block:: python3

        import pm4py

        log = pm4py.read_xes('tests/input_data/running-example.xes')
        net, im, fm = pm4py.discover_petri_net_inductive(log)
        aligned_traces = pm4py.conformance_diagnostics_alignments(log, net, im, fm)
        pm4py.view_alignments(log, aligned_traces, format='svg')
    """
    format = str(format).lower()

    from pm4py.visualization.align_table import visualizer
    gviz = visualizer.apply(log, aligned_traces, parameters={"format": format})
    visualizer.view(gviz)


def save_vis_alignments(log: Union[EventLog, pd.DataFrame], aligned_traces: List[Dict[str, Any]], file_path: str):
    """
    Saves an alignment table's figure in the disk

    :param log: event log
    :param aligned_traces: results of an alignment
    :param file_path: target path in the disk

    .. code-block:: python3

        import pm4py

        log = pm4py.read_xes('tests/input_data/running-example.xes')
        net, im, fm = pm4py.discover_petri_net_inductive(log)
        aligned_traces = pm4py.conformance_diagnostics_alignments(log, net, im, fm)
        pm4py.save_vis_alignments(log, aligned_traces, 'output.svg')
    """
    file_path = str(file_path)
    format = os.path.splitext(file_path)[1][1:].lower()
    from pm4py.visualization.align_table import visualizer
    gviz = visualizer.apply(log, aligned_traces, parameters={"format": format})
    visualizer.save(gviz, file_path)


def view_footprints(footprints: Union[Tuple[Dict[str, Any], Dict[str, Any]], Dict[str, Any]], format: str = "png"):
    """
    Views the footprints as a figure

    :param footprints: footprints
    :param format: format of the visualization (default: png)

     .. code-block:: python3

        import pm4py

        log = pm4py.read_xes('tests/input_data/running-example.xes')
        fp_log = pm4py.discover_footprints(log)
        pm4py.view_footprints(fp_log, format='svg')
    """
    format = str(format).lower()

    from pm4py.visualization.footprints import visualizer as fps_visualizer

    if isinstance(footprints, dict):
        gviz = fps_visualizer.apply(footprints, parameters={"format": format})
    else:
        gviz = fps_visualizer.apply(footprints[0], footprints[1], variant=fps_visualizer.Variants.COMPARISON_SYMMETRIC, parameters={"format": format})

    fps_visualizer.view(gviz)


def save_vis_footprints(footprints: Union[Tuple[Dict[str, Any], Dict[str, Any]], Dict[str, Any]], file_path: str):
    """
    Saves the footprints' visualization on disk

    :param footprints: footprints
    :param file_path: target path of the visualization

     .. code-block:: python3

        import pm4py

        log = pm4py.read_xes('tests/input_data/running-example.xes')
        fp_log = pm4py.discover_footprints(log)
        pm4py.save_vis_footprints(fp_log, 'output.svg')
    """
    file_path = str(file_path)
    format = os.path.splitext(file_path)[1][1:].lower()

    from pm4py.visualization.footprints import visualizer as fps_visualizer

    if isinstance(footprints, dict):
        gviz = fps_visualizer.apply(footprints, parameters={"format": format})
    else:
        gviz = fps_visualizer.apply(footprints[0], footprints[1], variant=fps_visualizer.Variants.COMPARISON_SYMMETRIC, parameters={"format": format})

    fps_visualizer.save(gviz, file_path)


<<<<<<< HEAD
def view_object_graph(ocel: OCEL, graph: Set[Tuple[str, str]], format: str = constants.DEFAULT_FORMAT_GVIZ_VIEW, bgcolor: str = "white", rankdir: str = "LR"):
=======
def view_object_graph(ocel: OCEL, graph: Set[Tuple[str, str]], format: str = constants.DEFAULT_FORMAT_GVIZ_VIEW, bgcolor: str = "white", rankdir: str = constants.DEFAULT_RANKDIR_GVIZ):
>>>>>>> b4567171
    """
    Visualizes an object graph on the screen

    :param ocel: object-centric event log
    :param graph: object graph
    :param format: format of the visualization (if html is provided, GraphvizJS is used to render the visualization in an HTML page)
    :param bgcolor: Background color of the visualization (default: white)
    :param rankdir: sets the direction of the graph ("LR" for left-to-right; "TB" for top-to-bottom)

    .. code-block:: python3

        import pm4py

        ocel = pm4py.read_ocel('trial.ocel')
        obj_graph = pm4py.ocel_discover_objects_graph(ocel, graph_type='object_interaction')
        pm4py.view_object_graph(ocel, obj_graph, format='svg')
    """
    format = str(format).lower()

    from pm4py.visualization.ocel.object_graph import visualizer as obj_graph_vis
    gviz = obj_graph_vis.apply(ocel, graph, parameters={"format": format, "bgcolor": bgcolor, "rankdir": rankdir})
    obj_graph_vis.view(gviz)


<<<<<<< HEAD
def save_vis_object_graph(ocel: OCEL, graph: Set[Tuple[str, str]], file_path: str, bgcolor: str = "white", rankdir: str = "LR"):
=======
def save_vis_object_graph(ocel: OCEL, graph: Set[Tuple[str, str]], file_path: str, bgcolor: str = "white", rankdir: str = constants.DEFAULT_RANKDIR_GVIZ):
>>>>>>> b4567171
    """
    Saves the visualization of an object graph

    :param ocel: object-centric event log
    :param graph: object graph
    :param file_path: Destination path
    :param bgcolor: Background color of the visualization (default: white)
    :param rankdir: sets the direction of the graph ("LR" for left-to-right; "TB" for top-to-bottom)

    .. code-block:: python3

        import pm4py

        ocel = pm4py.read_ocel('trial.ocel')
        obj_graph = pm4py.ocel_discover_objects_graph(ocel, graph_type='object_interaction')
        pm4py.save_vis_object_graph(ocel, obj_graph, 'trial.pdf')
    """
    file_path = str(file_path)
    format = os.path.splitext(file_path)[1][1:].lower()
    from pm4py.visualization.ocel.object_graph import visualizer as obj_graph_vis
    gviz = obj_graph_vis.apply(ocel, graph, parameters={"format": format, "bgcolor": bgcolor, "rankdir": rankdir})
    obj_graph_vis.save(gviz, file_path)<|MERGE_RESOLUTION|>--- conflicted
+++ resolved
@@ -43,11 +43,7 @@
 
 def view_petri_net(petri_net: PetriNet, initial_marking: Optional[Marking] = None,
                    final_marking: Optional[Marking] = None, format: str = constants.DEFAULT_FORMAT_GVIZ_VIEW, bgcolor: str = "white",
-<<<<<<< HEAD
-                   decorations: Dict[Any, Any] = None, debug: bool = False, rankdir: str = "LR"):
-=======
                    decorations: Dict[Any, Any] = None, debug: bool = False, rankdir: str = constants.DEFAULT_RANKDIR_GVIZ):
->>>>>>> b4567171
     """
     Views a (composite) Petri net
 
@@ -75,11 +71,7 @@
 
 
 def save_vis_petri_net(petri_net: PetriNet, initial_marking: Marking, final_marking: Marking, file_path: str, bgcolor: str = "white",
-<<<<<<< HEAD
-                   decorations: Dict[Any, Any] = None, debug: bool = False, rankdir: str = "LR"):
-=======
                    decorations: Dict[Any, Any] = None, debug: bool = False, rankdir: str = constants.DEFAULT_RANKDIR_GVIZ):
->>>>>>> b4567171
     """
     Saves a Petri net visualization to a file
 
@@ -108,11 +100,7 @@
 
 
 def view_performance_dfg(dfg: dict, start_activities: dict, end_activities: dict, format: str = constants.DEFAULT_FORMAT_GVIZ_VIEW,
-<<<<<<< HEAD
-                         aggregation_measure="mean", bgcolor: str = "white", rankdir: str = "TB"):
-=======
                          aggregation_measure="mean", bgcolor: str = "white", rankdir: str = constants.DEFAULT_RANKDIR_GVIZ):
->>>>>>> b4567171
     """
     Views a performance DFG
 
@@ -147,11 +135,7 @@
 
 
 def save_vis_performance_dfg(dfg: dict, start_activities: dict, end_activities: dict, file_path: str,
-<<<<<<< HEAD
-                         aggregation_measure="mean", bgcolor: str = "white", rankdir: str = "TB"):
-=======
                          aggregation_measure="mean", bgcolor: str = "white", rankdir: str = constants.DEFAULT_RANKDIR_GVIZ):
->>>>>>> b4567171
     """
     Saves the visualization of a performance DFG
 
@@ -186,11 +170,7 @@
     dfg_visualizer.save(gviz, file_path)
 
 
-<<<<<<< HEAD
-def view_dfg(dfg: dict, start_activities: dict, end_activities: dict, format: str = constants.DEFAULT_FORMAT_GVIZ_VIEW, bgcolor: str = "white", max_num_edges: int = sys.maxsize, rankdir: str = "TB"):
-=======
 def view_dfg(dfg: dict, start_activities: dict, end_activities: dict, format: str = constants.DEFAULT_FORMAT_GVIZ_VIEW, bgcolor: str = "white", max_num_edges: int = sys.maxsize, rankdir: str = constants.DEFAULT_RANKDIR_GVIZ):
->>>>>>> b4567171
     """
     Views a (composite) DFG
 
@@ -224,11 +204,7 @@
     dfg_visualizer.view(gviz)
 
 
-<<<<<<< HEAD
-def save_vis_dfg(dfg: dict, start_activities: dict, end_activities: dict, file_path: str, bgcolor: str = "white", max_num_edges: int = sys.maxsize, rankdir: str = "TB"):
-=======
 def save_vis_dfg(dfg: dict, start_activities: dict, end_activities: dict, file_path: str, bgcolor: str = "white", max_num_edges: int = sys.maxsize, rankdir: str = constants.DEFAULT_RANKDIR_GVIZ):
->>>>>>> b4567171
     """
     Saves a DFG visualization to a file
 
@@ -263,11 +239,7 @@
     dfg_visualizer.save(gviz, file_path)
 
 
-<<<<<<< HEAD
-def view_process_tree(tree: ProcessTree, format: str = constants.DEFAULT_FORMAT_GVIZ_VIEW, bgcolor: str = "white", rankdir: str = "TB"):
-=======
 def view_process_tree(tree: ProcessTree, format: str = constants.DEFAULT_FORMAT_GVIZ_VIEW, bgcolor: str = "white", rankdir: str = constants.DEFAULT_RANKDIR_GVIZ):
->>>>>>> b4567171
     """
     Views a process tree
 
@@ -290,11 +262,7 @@
     pt_visualizer.view(gviz)
 
 
-<<<<<<< HEAD
-def save_vis_process_tree(tree: ProcessTree, file_path: str, bgcolor: str = "white", rankdir: str = "TB"):
-=======
 def save_vis_process_tree(tree: ProcessTree, file_path: str, bgcolor: str = "white", rankdir: str = constants.DEFAULT_RANKDIR_GVIZ):
->>>>>>> b4567171
     """
     Saves the visualization of a process tree
 
@@ -318,11 +286,7 @@
     pt_visualizer.save(gviz, file_path)
 
 
-<<<<<<< HEAD
-def save_vis_bpmn(bpmn_graph: BPMN, file_path: str, bgcolor: str = "white", rankdir: str = "LR"):
-=======
 def save_vis_bpmn(bpmn_graph: BPMN, file_path: str, bgcolor: str = "white", rankdir: str = constants.DEFAULT_RANKDIR_GVIZ):
->>>>>>> b4567171
     """
     Saves the visualization of a BPMN graph
 
@@ -346,11 +310,7 @@
     bpmn_visualizer.save(gviz, file_path)
 
 
-<<<<<<< HEAD
-def view_bpmn(bpmn_graph: BPMN, format: str = constants.DEFAULT_FORMAT_GVIZ_VIEW, bgcolor: str = "white", rankdir: str = "LR"):
-=======
 def view_bpmn(bpmn_graph: BPMN, format: str = constants.DEFAULT_FORMAT_GVIZ_VIEW, bgcolor: str = "white", rankdir: str = constants.DEFAULT_RANKDIR_GVIZ):
->>>>>>> b4567171
     """
     Views a BPMN graph
 
@@ -933,11 +893,7 @@
     graphs_visualizer.save(gviz, file_path)
 
 
-<<<<<<< HEAD
-def view_ocdfg(ocdfg: Dict[str, Any], annotation: str = "frequency", act_metric: str = "events", edge_metric="event_couples", act_threshold: int = 0, edge_threshold: int = 0, performance_aggregation: str = "mean", format: str = constants.DEFAULT_FORMAT_GVIZ_VIEW, bgcolor: str = "white", rankdir: str = "LR"):
-=======
 def view_ocdfg(ocdfg: Dict[str, Any], annotation: str = "frequency", act_metric: str = "events", edge_metric="event_couples", act_threshold: int = 0, edge_threshold: int = 0, performance_aggregation: str = "mean", format: str = constants.DEFAULT_FORMAT_GVIZ_VIEW, bgcolor: str = "white", rankdir: str = constants.DEFAULT_RANKDIR_GVIZ):
->>>>>>> b4567171
     """
     Views an OC-DFG (object-centric directly-follows graph) with the provided configuration.
 
@@ -979,11 +935,7 @@
     visualizer.view(gviz)
 
 
-<<<<<<< HEAD
-def save_vis_ocdfg(ocdfg: Dict[str, Any], file_path: str, annotation: str = "frequency", act_metric: str = "events", edge_metric="event_couples", act_threshold: int = 0, edge_threshold: int = 0, performance_aggregation: str = "mean", bgcolor: str = "white", rankdir="LR"):
-=======
 def save_vis_ocdfg(ocdfg: Dict[str, Any], file_path: str, annotation: str = "frequency", act_metric: str = "events", edge_metric="event_couples", act_threshold: int = 0, edge_threshold: int = 0, performance_aggregation: str = "mean", bgcolor: str = "white", rankdir: str = constants.DEFAULT_RANKDIR_GVIZ):
->>>>>>> b4567171
     """
     Saves the visualization of an OC-DFG (object-centric directly-follows graph) with the provided configuration.
 
@@ -1025,11 +977,7 @@
     visualizer.save(gviz, file_path)
 
 
-<<<<<<< HEAD
-def view_ocpn(ocpn: Dict[str, Any], format: str = constants.DEFAULT_FORMAT_GVIZ_VIEW, bgcolor: str = "white", rankdir: str = "LR"):
-=======
 def view_ocpn(ocpn: Dict[str, Any], format: str = constants.DEFAULT_FORMAT_GVIZ_VIEW, bgcolor: str = "white", rankdir: str = constants.DEFAULT_RANKDIR_GVIZ):
->>>>>>> b4567171
     """
     Visualizes on the screen the object-centric Petri net
 
@@ -1052,11 +1000,7 @@
     ocpn_visualizer.view(gviz)
 
 
-<<<<<<< HEAD
-def save_vis_ocpn(ocpn: Dict[str, Any], file_path: str, bgcolor: str = "white", rankdir: str = "LR"):
-=======
 def save_vis_ocpn(ocpn: Dict[str, Any], file_path: str, bgcolor: str = "white", rankdir: str = constants.DEFAULT_RANKDIR_GVIZ):
->>>>>>> b4567171
     """
     Saves the visualization of the object-centric Petri net into a file
 
@@ -1323,11 +1267,7 @@
     fps_visualizer.save(gviz, file_path)
 
 
-<<<<<<< HEAD
-def view_object_graph(ocel: OCEL, graph: Set[Tuple[str, str]], format: str = constants.DEFAULT_FORMAT_GVIZ_VIEW, bgcolor: str = "white", rankdir: str = "LR"):
-=======
 def view_object_graph(ocel: OCEL, graph: Set[Tuple[str, str]], format: str = constants.DEFAULT_FORMAT_GVIZ_VIEW, bgcolor: str = "white", rankdir: str = constants.DEFAULT_RANKDIR_GVIZ):
->>>>>>> b4567171
     """
     Visualizes an object graph on the screen
 
@@ -1352,11 +1292,7 @@
     obj_graph_vis.view(gviz)
 
 
-<<<<<<< HEAD
-def save_vis_object_graph(ocel: OCEL, graph: Set[Tuple[str, str]], file_path: str, bgcolor: str = "white", rankdir: str = "LR"):
-=======
 def save_vis_object_graph(ocel: OCEL, graph: Set[Tuple[str, str]], file_path: str, bgcolor: str = "white", rankdir: str = constants.DEFAULT_RANKDIR_GVIZ):
->>>>>>> b4567171
     """
     Saves the visualization of an object graph
 
