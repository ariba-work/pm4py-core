--- conflicted
+++ resolved
@@ -1,4 +1,3 @@
-<<<<<<< HEAD
 '''
     This file is part of PM4Py (More Info: https://pm4py.fit.fraunhofer.de).
 
@@ -15,15 +14,10 @@
     You should have received a copy of the GNU General Public License
     along with PM4Py.  If not, see <https://www.gnu.org/licenses/>.
 '''
-import datetime
-from typing import List
-from copy import copy
-=======
 import math
 from datetime import timedelta, datetime, time
 from typing import List, Tuple
 
->>>>>>> 767541b1
 from pm4py.util import constants
 
 
