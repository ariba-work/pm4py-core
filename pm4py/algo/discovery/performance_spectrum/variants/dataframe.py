<<<<<<< HEAD
'''
    This file is part of PM4Py (More Info: https://pm4py.fit.fraunhofer.de).

    PM4Py is free software: you can redistribute it and/or modify
    it under the terms of the GNU General Public License as published by
    the Free Software Foundation, either version 3 of the License, or
    (at your option) any later version.

    PM4Py is distributed in the hope that it will be useful,
    but WITHOUT ANY WARRANTY; without even the implied warranty of
    MERCHANTABILITY or FITNESS FOR A PARTICULAR PURPOSE.  See the
    GNU General Public License for more details.

    You should have received a copy of the GNU General Public License
    along with PM4Py.  If not, see <https://www.gnu.org/licenses/>.
'''
from pm4py.util import xes_constants as xes
from pm4py.util.constants import CASE_CONCEPT_NAME
from pm4py.util import exec_utils, pandas_utils, constants


=======
>>>>>>> 7688bcf6
from enum import Enum

from pm4py.util import constants
from pm4py.util import exec_utils, pandas_utils
from pm4py.util import xes_constants as xes
from pm4py.util.constants import CASE_CONCEPT_NAME


class Parameters(Enum):
    ACTIVITY_KEY = constants.PARAMETER_CONSTANT_ACTIVITY_KEY
    TIMESTAMP_KEY = constants.PARAMETER_CONSTANT_TIMESTAMP_KEY
    CASE_ID_KEY = constants.PARAMETER_CONSTANT_CASEID_KEY
    ATTRIBUTE_KEY = constants.PARAMETER_CONSTANT_ATTRIBUTE_KEY
    PARAMETER_SAMPLE_SIZE = "sample_size"
    SORT_LOG_REQUIRED = "sort_log_required"


def apply(dataframe, list_activities, sample_size, parameters):
    """
    Finds the performance spectrum provided a dataframe
    and a list of activities

    Parameters
    -------------
    dataframe
        Dataframe
    list_activities
        List of activities interesting for the performance spectrum (at least two)
    sample_size
        Size of the sample
    parameters
        Parameters of the algorithm,  including:
            - Parameters.ACTIVITY_KEY
            - Parameters.TIMESTAMP_KEY
            - Parameters.CASE_ID_KEY

    Returns
    -------------
    points
        Points of the performance spectrum
    """
    if parameters is None:
        parameters = {}

    import pandas as pd
    import numpy as np

    case_id_glue = exec_utils.get_param_value(Parameters.CASE_ID_KEY, parameters, CASE_CONCEPT_NAME)
    activity_key = exec_utils.get_param_value(Parameters.ACTIVITY_KEY, parameters, xes.DEFAULT_NAME_KEY)
    timestamp_key = exec_utils.get_param_value(Parameters.TIMESTAMP_KEY, parameters, xes.DEFAULT_TIMESTAMP_KEY)
    sort_log_required = exec_utils.get_param_value(Parameters.SORT_LOG_REQUIRED, parameters, True)

    dataframe = dataframe[[case_id_glue, activity_key, timestamp_key]]
    dataframe = dataframe[dataframe[activity_key].isin(list_activities)]
    dataframe = pandas_utils.insert_index(dataframe, constants.DEFAULT_EVENT_INDEX_KEY)
    if sort_log_required:
        dataframe = dataframe.sort_values([case_id_glue, timestamp_key, constants.DEFAULT_EVENT_INDEX_KEY])
    dataframe[timestamp_key] = dataframe[timestamp_key].astype(np.int64) / 10 ** 9

    def key(k, n):
        return k + str(n)

    # create a dataframe with all needed columns to check for the activities pattern 
    dfs = [dataframe.add_suffix(str(i)).shift(-i) for i in range(len(list_activities))]
    dataframe = pd.concat(dfs, axis=1)
    # keep only rows that belong to exactly one case
    for i in range(len(list_activities) - 1):
        dataframe = dataframe[dataframe[key(case_id_glue, i)] == dataframe[key(case_id_glue, i + 1)]]

    column_list = [key(activity_key, i) for i in range(len(list_activities))]
    pattern = "".join(list_activities)
    # keep only rows that have the desired activities pattern
    matches = dataframe[np.equal(dataframe[column_list].sum(axis=1), pattern)]
    if len(matches) > sample_size:
        matches = matches.sample(n=sample_size)

    filt_col_names = [timestamp_key + str(i) for i in range(len(list_activities))]
    points = pandas_utils.to_dict_records(matches)
    points = [[p[tk] for tk in filt_col_names] for p in points]
    points = sorted(points, key=lambda x: x[0])

    return points<|MERGE_RESOLUTION|>--- conflicted
+++ resolved
@@ -1,4 +1,3 @@
-<<<<<<< HEAD
 '''
     This file is part of PM4Py (More Info: https://pm4py.fit.fraunhofer.de).
 
@@ -15,13 +14,6 @@
     You should have received a copy of the GNU General Public License
     along with PM4Py.  If not, see <https://www.gnu.org/licenses/>.
 '''
-from pm4py.util import xes_constants as xes
-from pm4py.util.constants import CASE_CONCEPT_NAME
-from pm4py.util import exec_utils, pandas_utils, constants
-
-
-=======
->>>>>>> 7688bcf6
 from enum import Enum
 
 from pm4py.util import constants
