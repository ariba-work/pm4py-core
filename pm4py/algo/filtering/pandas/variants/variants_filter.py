<<<<<<< HEAD
'''
    This file is part of PM4Py (More Info: https://pm4py.fit.fraunhofer.de).

    PM4Py is free software: you can redistribute it and/or modify
    it under the terms of the GNU General Public License as published by
    the Free Software Foundation, either version 3 of the License, or
    (at your option) any later version.

    PM4Py is distributed in the hope that it will be useful,
    but WITHOUT ANY WARRANTY; without even the implied warranty of
    MERCHANTABILITY or FITNESS FOR A PARTICULAR PURPOSE.  See the
    GNU General Public License for more details.

    You should have received a copy of the GNU General Public License
    along with PM4Py.  If not, see <https://www.gnu.org/licenses/>.
'''
from pm4py.algo.filtering.common import filtering_constants
=======
>>>>>>> e6c00df6
from pm4py.util.constants import CASE_CONCEPT_NAME
from pm4py.statistics.traces.generic.pandas.case_statistics import get_variants_df
from pm4py.statistics.variants.pandas import get as variants_get
from pm4py.util.constants import PARAMETER_CONSTANT_CASEID_KEY, PARAMETER_CONSTANT_ACTIVITY_KEY
from enum import Enum
from pm4py.util import exec_utils
from copy import copy
from typing import Optional, Dict, Any, Union, List
import pandas as pd


class Parameters(Enum):
    CASE_ID_KEY = PARAMETER_CONSTANT_CASEID_KEY
    ACTIVITY_KEY = PARAMETER_CONSTANT_ACTIVITY_KEY
    DECREASING_FACTOR = "decreasingFactor"
    POSITIVE = "positive"


def apply(df: pd.DataFrame, admitted_variants: List[List[str]], parameters: Optional[Dict[Union[str, Parameters], Any]] = None) -> pd.DataFrame:
    """
    Apply a filter on variants

    Parameters
    -----------
    df
        Dataframe
    admitted_variants
        List of admitted variants (to include/exclude)
    parameters
        Parameters of the algorithm, including:
            Parameters.CASE_ID_KEY -> Column that contains the Case ID
            Parameters.ACTIVITY_KEY -> Column that contains the activity
            Parameters.POSITIVE -> Specifies if the filter should be applied including traces (positive=True)
            or excluding traces (positive=False)
            variants_df -> If provided, avoid recalculation of the variants dataframe

    Returns
    -----------
    df
        Filtered dataframe
    """
    if parameters is None:
        parameters = {}

    case_id_glue = exec_utils.get_param_value(Parameters.CASE_ID_KEY, parameters, CASE_CONCEPT_NAME)
    positive = exec_utils.get_param_value(Parameters.POSITIVE, parameters, True)
    variants_df = parameters["variants_df"] if "variants_df" in parameters else get_variants_df(df,
                                                                                                parameters=parameters)
    variants_df = variants_df[variants_df["variant"].isin(admitted_variants)]
    i1 = df.set_index(case_id_glue).index
    i2 = variants_df.index
    if positive:
        ret = df[i1.isin(i2)]
    else:
        ret = df[~i1.isin(i2)]

    ret.attrs = copy(df.attrs) if hasattr(df, 'attrs') else {}
    return ret


def filter_variants_top_k(log, k, parameters=None):
    """
    Keeps the top-k variants of the log

    Parameters
    -------------
    log
        Event log
    k
        Number of variants that should be kept
    parameters
        Parameters

    Returns
    -------------
    filtered_log
        Filtered log
    """
    if parameters is None:
        parameters = {}

    variants = variants_get.get_variants_count(log, parameters=parameters)
    variant_count = []
    for variant in variants:
        variant_count.append([variant, variants[variant]])
    variant_count = sorted(variant_count, key=lambda x: (x[1], x[0]), reverse=True)
    variant_count = variant_count[:min(k, len(variant_count))]
    variants_to_filter = [x[0] for x in variant_count]

    return apply(log, variants_to_filter, parameters=parameters)


def filter_variants_by_coverage_percentage(log, min_coverage_percentage, parameters=None):
    """
    Filters the variants of the log by a coverage percentage
    (e.g., if min_coverage_percentage=0.4, and we have a log with 1000 cases,
    of which 500 of the variant 1, 400 of the variant 2, and 100 of the variant 3,
    the filter keeps only the traces of variant 1 and variant 2).

    Parameters
    ---------------
    log
        Event log
    min_coverage_percentage
        Minimum allowed percentage of coverage
    parameters
        Parameters

    Returns
    ---------------
    filtered_log
        Filtered log
    """
    if parameters is None:
        parameters = {}

    case_id_glue = exec_utils.get_param_value(Parameters.CASE_ID_KEY, parameters, CASE_CONCEPT_NAME)

    variants = variants_get.get_variants_count(log, parameters=parameters)
    allowed_variants = [x for x, y in variants.items() if y >= min_coverage_percentage * log[case_id_glue].nunique()]

    return apply(log, allowed_variants, parameters=parameters)


def filter_variants_by_maximum_coverage_percentage(log, max_coverage_percentage, parameters=None):
    """
    Filters the variants of the log by a maximum coverage percentage
    (e.g., if max_coverage_percentage=0.4, and we have a log with 1000 cases,
    of which 500 of the variant 1, 400 of the variant 2, and 100 of the variant 3,
    the filter keeps only the traces of variant w and variant 3).

    Parameters
    ---------------
    log
        Event log
    max_coverage_percentage
        Maximum allowed percentage of coverage
    parameters
        Parameters

    Returns
    ---------------
    filtered_log
        Filtered log
    """
    if parameters is None:
        parameters = {}

    case_id_glue = exec_utils.get_param_value(Parameters.CASE_ID_KEY, parameters, CASE_CONCEPT_NAME)

    variants = variants_get.get_variants_count(log, parameters=parameters)
    allowed_variants = [x for x, y in variants.items() if y <= max_coverage_percentage * log[case_id_glue].nunique()]

    return apply(log, allowed_variants, parameters=parameters)<|MERGE_RESOLUTION|>--- conflicted
+++ resolved
@@ -1,23 +1,3 @@
-<<<<<<< HEAD
-'''
-    This file is part of PM4Py (More Info: https://pm4py.fit.fraunhofer.de).
-
-    PM4Py is free software: you can redistribute it and/or modify
-    it under the terms of the GNU General Public License as published by
-    the Free Software Foundation, either version 3 of the License, or
-    (at your option) any later version.
-
-    PM4Py is distributed in the hope that it will be useful,
-    but WITHOUT ANY WARRANTY; without even the implied warranty of
-    MERCHANTABILITY or FITNESS FOR A PARTICULAR PURPOSE.  See the
-    GNU General Public License for more details.
-
-    You should have received a copy of the GNU General Public License
-    along with PM4Py.  If not, see <https://www.gnu.org/licenses/>.
-'''
-from pm4py.algo.filtering.common import filtering_constants
-=======
->>>>>>> e6c00df6
 from pm4py.util.constants import CASE_CONCEPT_NAME
 from pm4py.statistics.traces.generic.pandas.case_statistics import get_variants_df
 from pm4py.statistics.variants.pandas import get as variants_get
