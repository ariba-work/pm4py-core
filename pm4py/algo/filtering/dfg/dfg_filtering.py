<<<<<<< HEAD
'''
    This file is part of PM4Py (More Info: https://pm4py.fit.fraunhofer.de).

    PM4Py is free software: you can redistribute it and/or modify
    it under the terms of the GNU General Public License as published by
    the Free Software Foundation, either version 3 of the License, or
    (at your option) any later version.

    PM4Py is distributed in the hope that it will be useful,
    but WITHOUT ANY WARRANTY; without even the implied warranty of
    MERCHANTABILITY or FITNESS FOR A PARTICULAR PURPOSE.  See the
    GNU General Public License for more details.

    You should have received a copy of the GNU General Public License
    along with PM4Py.  If not, see <https://www.gnu.org/licenses/>.
'''
from pm4py.objects.dfg.filtering.dfg_filtering import *
=======
import math
import uuid

from pm4py.objects.dfg.utils import dfg_utils
from pm4py.util import constants
from copy import deepcopy

DEFAULT_NOISE_THRESH_DF = 0.16


def generate_nx_graph_from_dfg(dfg, start_activities, end_activities, activities_count):
    """
    Generate a NetworkX graph for reachability-checking purposes out of the DFG

    Parameters
    --------------
    dfg
        DFG
    start_activities
        Start activities
    end_activities
        End activities
    activities_count
        Activities of the DFG along with their count

    Returns
    --------------
    G
        NetworkX digraph
    start_node
        Identifier of the start node (connected to all the start activities)
    end_node
        Identifier of the end node (connected to all the end activities)
    """
    import networkx as nx
    start_node = str(uuid.uuid4())
    end_node = str(uuid.uuid4())
    G = nx.DiGraph()
    G.add_node(start_node)
    G.add_node(end_node)
    for act in activities_count:
        G.add_node(act)
    for edge in dfg:
        G.add_edge(edge[0], edge[1])
    for act in start_activities:
        G.add_edge(start_node, act)
    for act in end_activities:
        G.add_edge(act, end_node)
    return G, start_node, end_node


def filter_dfg_on_activities_percentage(dfg0, start_activities0, end_activities0, activities_count0, percentage):
    """
    Filters a DFG (complete, and so connected) on the specified percentage of activities
    (but ensuring that every node is still reachable from the start and to the end)

    Parameters
    ----------------
    dfg0
        (Complete, and so connected) DFG
    start_activities0
        Start activities
    end_activities0
        End activities
    activities_count0
        Activities of the DFG along with their count
    percentage
        Percentage of activities

    Returns
    ----------------
    dfg
        (Filtered) DFG
    start_activities
        (Filtered) start activities
    end_activities
        (Filtered) end activities
    activities_count
        (Filtered) activities of the DFG along with their count
    """
    import networkx as nx

    # since the dictionaries/sets are modified, a deepcopy is the best option to ensure data integrity
    dfg = deepcopy(dfg0)
    start_activities = deepcopy(start_activities0)
    end_activities = deepcopy(end_activities0)
    activities_count = deepcopy(activities_count0)

    if len(activities_count) > 1 and len(dfg) > 1:
        activities_count_sorted_list = sorted([(x, y) for x, y in activities_count.items()], key=lambda x: x[1],
                                              reverse=True)
        # retrieve the minimum list of activities to keep in the graph, according to the percentage
        min_set_activities_to_keep = set(
            x[0] for x in activities_count_sorted_list[:math.ceil((len(activities_count) - 1) * percentage) + 1])
        # retrieve the activities that can be possibly discarded, according to the percentage
        activities_to_possibly_discard = list(
            x[0] for x in activities_count_sorted_list[math.ceil((len(activities_count) - 1) * percentage) + 1:])
        activities_to_possibly_discard.reverse()
        # build a graph structure that helps in deciding whether the activities can be discarded safely
        graph, start_node, end_node = generate_nx_graph_from_dfg(dfg, start_activities, end_activities,
                                                                 activities_count)
        for act in activities_to_possibly_discard:
            new_graph = nx.DiGraph(graph)
            # try to remove the node
            new_graph.remove_node(act)
            # check whether all the activities to keep can be reached from the start and can reach the end
            reachable_from_start = set(nx.descendants(new_graph, start_node))
            reachable_to_end = set(nx.ancestors(new_graph, end_node))
            if min_set_activities_to_keep.issubset(reachable_from_start) and min_set_activities_to_keep.issubset(
                    reachable_to_end):
                # if that is the case, try to elaborate the new DFG (without the activity)
                new_dfg = {x: y for x, y in dfg.items() if x[0] != act and x[1] != act}
                # if that is still not empty ...
                if new_dfg:
                    # ... then the activity can be safely removed
                    dfg = new_dfg
                    del activities_count[act]
                    if act in start_activities:
                        del start_activities[act]
                    if act in end_activities:
                        del end_activities[act]
                    graph = new_graph

        # at the end of the previous step, some nodes may be remaining that are not reachable from the start
        # or cannot reach the end. obviously the previous steps ensured that at least the activities in min_set_activities_to_keep
        # are connected
        reachable_from_start = set(nx.descendants(graph, start_node))
        reachable_to_end = set(nx.ancestors(graph, end_node))
        reachable_start_end = reachable_from_start.intersection(reachable_to_end)
        activities_set = set(activities_count.keys())
        non_reachable_activities = activities_set.difference(reachable_start_end)

        # remove these non reachable activities
        for act in non_reachable_activities:
            dfg = {x: y for x, y in dfg.items() if x[0] != act and x[1] != act}
            del activities_count[act]
            if act in start_activities:
                del start_activities[act]
            if act in end_activities:
                del end_activities[act]

    return dfg, start_activities, end_activities, activities_count


def filter_dfg_on_paths_percentage(dfg0, start_activities0, end_activities0, activities_count0, percentage,
                                   keep_all_activities=False):
    """
    Filters a DFG (complete, and so connected) on the specified percentage of paths
    (but ensuring that every node is still reachable from the start and to the end)

    Parameters
    ----------------
    dfg0
        (Complete, and so connected) DFG
    start_activities0
        Start activities
    end_activities0
        End activities
    activities_count0
        Activities of the DFG along with their count
    percentage
        Percentage of paths
    keep_all_activities
        Decides if all the activities (also the ones connected by the low occurrences edges) should be kept,
        or only the ones appearing in the edges with more occurrences (default).

    Returns
    ----------------
    dfg
        (Filtered) DFG
    start_activities
        (Filtered) start activities
    end_activities
        (Filtered) end activities
    activities_count
        (Filtered) activities of the DFG along with their count
    """
    import networkx as nx

    # since the dictionaries/sets are modified, a deepcopy is the best option to ensure data integrity
    dfg = deepcopy(dfg0)
    start_activities = deepcopy(start_activities0)
    end_activities = deepcopy(end_activities0)
    activities_count = deepcopy(activities_count0)

    if len(activities_count) > 1 and len(dfg) > 1:
        # build a graph structure that helps in deciding whether the paths can be discarded safely
        graph, start_node, end_node = generate_nx_graph_from_dfg(dfg, start_activities, end_activities,
                                                                 activities_count)
        all_edges = [(x, y) for x, y in dfg.items()] + [((start_node, x), start_activities[x]) for x in
                                                        start_activities] + [((x, end_node), end_activities[x]) for x in
                                                                             end_activities]
        all_edges = sorted(all_edges, key=lambda x: x[1], reverse=True)
        # calculate a set of edges that could be discarded and not
        non_discardable_edges = list(
            x[0] for x in all_edges[:math.ceil((len(all_edges) - 1) * percentage) + 1])
        discardable_edges = list(x[0] for x in all_edges[math.ceil((len(all_edges) - 1) * percentage) + 1:])
        discardable_edges.reverse()

        # according to the parameter's value, keep the activities that appears in the edges that should not be
        # discarded (default), OR keep all the activities, trying to remove edges but ensure connectiveness of
        # everything
        if keep_all_activities:
            activities_not_to_discard = set(x[0] for x in dfg).union(set(x[1] for x in dfg)).union(
                set(start_activities)).union(set(end_activities)).union(set(activities_count))
        else:
            activities_not_to_discard = set(x[0] for x in non_discardable_edges if not x[0] == start_node).union(
                set(x[1] for x in non_discardable_edges if not x[1] == end_node))
        for edge in discardable_edges:
            if len(dfg) > 1:
                new_graph = nx.DiGraph(graph)
                # try to remove the edge
                new_graph.remove_edge(edge[0], edge[1])

                # check whether all the activities to keep can be reached from the start and can reach the end
                reachable_from_start = set(nx.descendants(new_graph, start_node))
                reachable_to_end = set(nx.ancestors(new_graph, end_node))

                if activities_not_to_discard.issubset(reachable_from_start) and activities_not_to_discard.issubset(
                        reachable_to_end):
                    # remove the edge
                    graph = new_graph
                    if edge in dfg:
                        # if the edge connects two activities simply remove that
                        del dfg[edge]
                    elif edge[0] == start_node:
                        del start_activities[edge[1]]
                    elif edge[1] == end_node:
                        del end_activities[edge[0]]

        # at the end of the previous step, some nodes may be remaining that are not reachable from the start
        # or cannot reach the end. obviously the previous steps ensured that at least the activities in min_set_activities_to_keep
        # are connected
        reachable_from_start = set(nx.descendants(graph, start_node))
        reachable_to_end = set(nx.ancestors(graph, end_node))
        reachable_start_end = reachable_from_start.intersection(reachable_to_end)
        activities_set = set(activities_count.keys())
        non_reachable_activities = activities_set.difference(reachable_start_end)

        # remove these non reachable activities
        for act in non_reachable_activities:
            dfg = {x: y for x, y in dfg.items() if x[0] != act and x[1] != act}
            del activities_count[act]
            if act in start_activities:
                del start_activities[act]
            if act in end_activities:
                del end_activities[act]

        # make sure that the DFG contains only edges between these activities
        dfg = {x: y for x, y in dfg.items() if x[0] in activities_count and x[1] in activities_count}

    return dfg, start_activities, end_activities, activities_count


def filter_dfg_to_activity(dfg0, start_activities0, end_activities0, activities_count0, target_activity, parameters=None):
    """
    Filters the DFG, making "target_activity" the only possible end activity of the graph

    Parameters
    ---------------
    dfg0
        Directly-follows graph
    start_activities0
        Start activities
    end_activities0
        End activities
    activities_count0
        Activities count
    target_activity
        Target activity (only possible end activity after the filtering)
    parameters
        Parameters

    Returns
    ---------------
    dfg
        Filtered DFG
    start_activities
        Filtered start activities
    end_activities
        Filtered end activities
    activities_count
        Filtered activities count
    """
    if parameters is None:
        parameters = {}

    # since the dictionaries/sets are modified, a deepcopy is the best option to ensure data integrity
    dfg = deepcopy(dfg0)
    start_activities = deepcopy(start_activities0)
    activities_count = deepcopy(activities_count0)

    dfg = {x: y for x, y in dfg.items() if x[0] != target_activity}
    end_activities = {target_activity: activities_count[target_activity]}

    changed = True
    while changed:
        changed = False
        predecessors = dfg_utils.get_predecessors(dfg, activities_count)
        successors = dfg_utils.get_successors(dfg, activities_count)

        successors_from_sa = set()
        for act in start_activities:
            successors_from_sa = successors_from_sa.union(successors[act])
            successors_from_sa.add(act)

        reachable_nodes = successors_from_sa.intersection(predecessors[target_activity]).union({target_activity})
        if reachable_nodes != set(activities_count.keys()):
            changed = True
            activities_count = {x: y for x, y in activities_count.items() if x in reachable_nodes}
            start_activities = {x: y for x, y in start_activities.items() if x in reachable_nodes}
            dfg = {x: y for x, y in dfg.items() if x[0] in reachable_nodes and x[1] in reachable_nodes}

    return dfg, start_activities, end_activities, activities_count


def filter_dfg_from_activity(dfg0, start_activities0, end_activities0, activities_count0, source_activity, parameters=None):
    """
    Filters the DFG, making "source_activity" the only possible source activity of the graph

    Parameters
    ---------------
    dfg0
        Directly-follows graph
    start_activities0
        Start activities
    end_activities0
        End activities
    activities_count0
        Activities count
    source_activity
        Source activity (only possible start activity after the filtering)
    parameters
        Parameters

    Returns
    ---------------
    dfg
        Filtered DFG
    start_activities
        Filtered start activities
    end_activities
        Filtered end activities
    activities_count
        Filtered activities count
    """
    if parameters is None:
        parameters = {}

    # since the dictionaries/sets are modified, a deepcopy is the best option to ensure data integrity
    dfg = deepcopy(dfg0)
    end_activities = deepcopy(end_activities0)
    activities_count = deepcopy(activities_count0)

    dfg = {x: y for x, y in dfg.items() if x[1] != source_activity}
    start_activities = {source_activity: activities_count[source_activity]}

    changed = True
    while changed:
        changed = False
        predecessors = dfg_utils.get_predecessors(dfg, activities_count)
        successors = dfg_utils.get_successors(dfg, activities_count)

        predecessors_from_ea = set()
        for ea in end_activities:
            predecessors_from_ea = predecessors_from_ea.union(predecessors[ea])
            predecessors_from_ea.add(ea)

        reachable_nodes = predecessors_from_ea.intersection(successors[source_activity]).union({source_activity})
        if reachable_nodes != set(activities_count.keys()):
            changed = True
            activities_count = {x: y for x, y in activities_count.items() if x in reachable_nodes}
            end_activities = {x: y for x, y in end_activities.items() if x in reachable_nodes}
            dfg = {x: y for x, y in dfg.items() if x[0] in reachable_nodes and x[1] in reachable_nodes}

    return dfg, start_activities, end_activities, activities_count


def filter_dfg_contain_activity(dfg0, start_activities0, end_activities0, activities_count0, activity, parameters=None):
    """
    Filters the DFG keeping only nodes that can reach / are reachable from activity

    Parameters
    ---------------
    dfg0
        Directly-follows graph
    start_activities0
        Start activities
    end_activities0
        End activities
    activities_count0
        Activities count
    activity
        Activity that should be reachable / should reach all the nodes of the filtered graph
    parameters
        Parameters

    Returns
    ---------------
    dfg
        Filtered DFG
    start_activities
        Filtered start activities
    end_activities
        Filtered end activities
    activities_count
        Filtered activities count
    """
    if parameters is None:
        parameters = {}

    # since the dictionaries/sets are modified, a deepcopy is the best option to ensure data integrity
    dfg = deepcopy(dfg0)
    start_activities = deepcopy(start_activities0)
    end_activities = deepcopy(end_activities0)
    activities_count = deepcopy(activities_count0)

    changed = True
    while changed:
        changed = False
        predecessors = dfg_utils.get_predecessors(dfg, activities_count)
        successors = dfg_utils.get_successors(dfg, activities_count)

        predecessors_act = predecessors[activity].union({activity})
        successors_act = successors[activity].union({activity})

        start_activities1 = {x: y for x, y in start_activities.items() if x in predecessors_act}
        end_activities1 = {x: y for x, y in end_activities.items() if x in successors_act}

        if start_activities != start_activities1 or end_activities != end_activities1:
            changed = True

        start_activities = start_activities1
        end_activities = end_activities1

        reachable_nodes = predecessors_act.union(successors_act)
        if reachable_nodes != set(activities_count.keys()):
            changed = True
            activities_count = {x: y for x, y in activities_count.items() if x in reachable_nodes}
            dfg = {x: y for x, y in dfg.items() if x[0] in reachable_nodes and x[1] in reachable_nodes}

    return dfg, start_activities, end_activities, activities_count


def clean_dfg_based_on_noise_thresh(dfg, activities, noise_threshold, parameters=None):
    """
    Clean Directly-Follows graph based on noise threshold

    Parameters
    ----------
    dfg
        Directly-Follows graph
    activities
        Activities in the DFG graph
    noise_threshold
        Noise threshold

    Returns
    ----------
    newDfg
        Cleaned dfg based on noise threshold
    """
    if parameters is None:
        parameters = {}

    most_common_paths = parameters[
        constants.PARAM_MOST_COMMON_PATHS] if constants.PARAM_MOST_COMMON_PATHS in parameters else None
    if most_common_paths is None:
        most_common_paths = []

    new_dfg = None
    activ_max_count = {}
    for act in activities:
        activ_max_count[act] = dfg_utils.get_max_activity_count(dfg, act)

    for el in dfg:
        if type(el[0]) is str:
            if new_dfg is None:
                new_dfg = {}
            act1 = el[0]
            act2 = el[1]
            val = dfg[el]
        else:
            if new_dfg is None:
                new_dfg = []
            act1 = el[0][0]
            act2 = el[0][1]
            val = el[1]

        if not el in most_common_paths and val < min(activ_max_count[act1] * noise_threshold,
                                                     activ_max_count[act2] * noise_threshold):
            pass
        else:
            if type(el[0]) is str:
                new_dfg[el] = dfg[el]
                pass
            else:
                new_dfg.append(el)
                pass

    if new_dfg is None:
        return dfg

    return new_dfg
>>>>>>> 5fa2a6f8
<|MERGE_RESOLUTION|>--- conflicted
+++ resolved
@@ -1,4 +1,3 @@
-<<<<<<< HEAD
 '''
     This file is part of PM4Py (More Info: https://pm4py.fit.fraunhofer.de).
 
@@ -15,8 +14,6 @@
     You should have received a copy of the GNU General Public License
     along with PM4Py.  If not, see <https://www.gnu.org/licenses/>.
 '''
-from pm4py.objects.dfg.filtering.dfg_filtering import *
-=======
 import math
 import uuid
 
@@ -520,5 +517,4 @@
     if new_dfg is None:
         return dfg
 
-    return new_dfg
->>>>>>> 5fa2a6f8
+    return new_dfg