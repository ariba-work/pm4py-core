<<<<<<< HEAD
'''
    This file is part of PM4Py (More Info: https://pm4py.fit.fraunhofer.de).

    PM4Py is free software: you can redistribute it and/or modify
    it under the terms of the GNU General Public License as published by
    the Free Software Foundation, either version 3 of the License, or
    (at your option) any later version.

    PM4Py is distributed in the hope that it will be useful,
    but WITHOUT ANY WARRANTY; without even the implied warranty of
    MERCHANTABILITY or FITNESS FOR A PARTICULAR PURPOSE.  See the
    GNU General Public License for more details.

    You should have received a copy of the GNU General Public License
    along with PM4Py.  If not, see <https://www.gnu.org/licenses/>.
'''

from pm4py.algo.evaluation import precision, replay_fitness, simplicity, generalization, algorithm
import pkgutil

if pkgutil.find_loader("pyemd"):
    # import the EMD only if the pyemd package is installed
    from pm4py.algo.evaluation import earth_mover_distance
=======
from pm4py.algo.evaluation import precision, replay_fitness, simplicity, generalization, algorithm
>>>>>>> 767541b1
<|MERGE_RESOLUTION|>--- conflicted
+++ resolved
@@ -1,4 +1,3 @@
-<<<<<<< HEAD
 '''
     This file is part of PM4Py (More Info: https://pm4py.fit.fraunhofer.de).
 
@@ -16,12 +15,4 @@
     along with PM4Py.  If not, see <https://www.gnu.org/licenses/>.
 '''
 
-from pm4py.algo.evaluation import precision, replay_fitness, simplicity, generalization, algorithm
-import pkgutil
-
-if pkgutil.find_loader("pyemd"):
-    # import the EMD only if the pyemd package is installed
-    from pm4py.algo.evaluation import earth_mover_distance
-=======
-from pm4py.algo.evaluation import precision, replay_fitness, simplicity, generalization, algorithm
->>>>>>> 767541b1
+from pm4py.algo.evaluation import precision, replay_fitness, simplicity, generalization, algorithm