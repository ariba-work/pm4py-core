'''
    This file is part of PM4Py (More Info: https://pm4py.fit.fraunhofer.de).

    PM4Py is free software: you can redistribute it and/or modify
    it under the terms of the GNU General Public License as published by
    the Free Software Foundation, either version 3 of the License, or
    (at your option) any later version.

    PM4Py is distributed in the hope that it will be useful,
    but WITHOUT ANY WARRANTY; without even the implied warranty of
    MERCHANTABILITY or FITNESS FOR A PARTICULAR PURPOSE.  See the
    GNU General Public License for more details.

    You should have received a copy of the GNU General Public License
    along with PM4Py.  If not, see <https://www.gnu.org/licenses/>.
'''

__name__ = 'pm4py'
<<<<<<< HEAD
VERSION = '2.7.7'
=======
VERSION = '2.7.8'
>>>>>>> b3d88dcf
__version__ = VERSION
__doc__ = 'Process mining for Python'
__author__ = 'Fraunhofer Institute for Applied Information Technology FIT'
__author_email__ = 'pm4py@fit.fraunhofer.de'
__maintainer__ = 'Fraunhofer Institute for Applied Information Technology FIT'
__maintainer_email__ = "pm4py@fit.fraunhofer.de"<|MERGE_RESOLUTION|>--- conflicted
+++ resolved
@@ -16,11 +16,7 @@
 '''
 
 __name__ = 'pm4py'
-<<<<<<< HEAD
-VERSION = '2.7.7'
-=======
 VERSION = '2.7.8'
->>>>>>> b3d88dcf
 __version__ = VERSION
 __doc__ = 'Process mining for Python'
 __author__ = 'Fraunhofer Institute for Applied Information Technology FIT'
