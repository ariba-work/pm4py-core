__name__ = 'pm4py'
<<<<<<< HEAD
VERSION = '2.3.0'
=======
VERSION = '2.2.29'
>>>>>>> 3e32a880
__version__ = VERSION
__doc__ = 'Process mining for Python'
__author__ = 'Fraunhofer Institute for Applied Technology'
__author_email__ = 'pm4py@fit.fraunhofer.de'
__maintainer__ = 'Fraunhofer Institute for Applied Technology'
__maintainer_email__ = "pm4py@fit.fraunhofer.de"<|MERGE_RESOLUTION|>--- conflicted
+++ resolved
@@ -1,9 +1,5 @@
 __name__ = 'pm4py'
-<<<<<<< HEAD
-VERSION = '2.3.0'
-=======
 VERSION = '2.2.29'
->>>>>>> 3e32a880
 __version__ = VERSION
 __doc__ = 'Process mining for Python'
 __author__ = 'Fraunhofer Institute for Applied Technology'
