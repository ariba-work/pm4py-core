--- conflicted
+++ resolved
@@ -1,4 +1,3 @@
-<<<<<<< HEAD
 '''
     This file is part of PM4Py (More Info: https://pm4py.fit.fraunhofer.de).
 
@@ -16,12 +15,9 @@
     along with PM4Py.  If not, see <https://www.gnu.org/licenses/>.
 '''
 
-VERSION = '2.2.19.1'
+VERSION = '2.2.19.2'
 
-=======
->>>>>>> 7792cd6a
 __name__ = 'pm4py'
-VERSION = '2.2.19.2'
 __version__ = VERSION
 __doc__ = 'Process Mining for Python (PM4Py)'
 __author__ = 'Fraunhofer Institute for Applied Technology'
