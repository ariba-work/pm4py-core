<<<<<<< HEAD
from pm4py.algo.simulation.tree_generator import algorithm as pt_gen
from pm4py.objects.conversion.process_tree import algorithm as pt_conv
from pm4py.visualization.petrinet import algorithm as pn_viz
from pm4py.visualization.process_tree import algorithm as pt_viz
from pm4py.objects.process_tree import util as pt_util
from pm4py.objects.petri import utils as pn_util
import time
from pm4py.objects.petri.exporter import algorithm as pn_exp
=======
from pm4py.algo.simulation.tree_generator import factory as pt_gen
from pm4py.objects.conversion.process_tree import factory as pt_conv
from pm4py.visualization.petrinet import visualizer as pn_viz
from pm4py.visualization.process_tree import visualizer as pt_viz
from pm4py.objects.process_tree import util as pt_util
from pm4py.objects.petri import utils as pn_util
import time
from pm4py.objects.petri.exporter import exporter as pn_exp
>>>>>>> 52f23361


if __name__ == '__main__':
    pt = pt_gen.apply()
    gviz = pt_viz.apply(pt, parameters={'format': 'svg'})
    pt_viz.view(gviz)
    time.sleep(1)
    pt = pt_util.fold(pt)
    gviz = pt_viz.apply(pt, parameters={'format': 'svg'})
    pt_viz.view(gviz)
    time.sleep(1)
    pn, ini, fin = pt_conv.apply(pt)
    gviz = pn_viz.apply(pn, ini, fin, parameters={"format": "svg"})
    pn_viz.view(gviz)
    time.sleep(1)
    pn_exp.apply(pn, ini, 'C:/Users/zelst/Desktop/translation_test.pnml', final_marking=fin)<|MERGE_RESOLUTION|>--- conflicted
+++ resolved
@@ -1,13 +1,3 @@
-<<<<<<< HEAD
-from pm4py.algo.simulation.tree_generator import algorithm as pt_gen
-from pm4py.objects.conversion.process_tree import algorithm as pt_conv
-from pm4py.visualization.petrinet import algorithm as pn_viz
-from pm4py.visualization.process_tree import algorithm as pt_viz
-from pm4py.objects.process_tree import util as pt_util
-from pm4py.objects.petri import utils as pn_util
-import time
-from pm4py.objects.petri.exporter import algorithm as pn_exp
-=======
 from pm4py.algo.simulation.tree_generator import factory as pt_gen
 from pm4py.objects.conversion.process_tree import factory as pt_conv
 from pm4py.visualization.petrinet import visualizer as pn_viz
@@ -16,7 +6,6 @@
 from pm4py.objects.petri import utils as pn_util
 import time
 from pm4py.objects.petri.exporter import exporter as pn_exp
->>>>>>> 52f23361
 
 
 if __name__ == '__main__':
